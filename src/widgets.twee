:: UpdateAttributes [widget nobr]
<<widget "UpdateAttributes">>
<<set $menCycleFlag = $mc.womb >= 1 && !$mc.isPregnant>>
<<if $menCycleFlag && !$menCycleT_flag>>
<<<<<<< HEAD
	<<set $menCycleT = $time - 7>>
	<<set $menCycleT_flag = true>>
	/* If mc has the Heat/Rut curse, makes the heat cycle and menstruation cycle align. */
	<<set $heatCycleT = $menCycleT>>
	<<set $heatCycleT_flag = true>>
=======
    <<set $menCycleT = $time - 7>>
    <<set $menCycleT_flag = true>>
    /* If mc has the Heat/Rut Curse, makes the heat cycle and menstruation cycle align. */
    <<set $heatCycleT = $menCycleT>>
    <<set $heatCycleT_flag = true>>
>>>>>>> 2cb9c7a5
<</if>>
<<if $mc.hasCurse('Heat/Rut') && !$heatCycleT_flag>>
	<<set $heatCycleT = $time - 7>>
	<<set $heatCycleT_flag = true>>
<</if>>
<<if $mc.hasCurse('The Maxim') && !$MaximCycleT_flag>>
	<<set $MaximCycleT = $time>>
	<<set $MaximCycleT_flag = true>>
<</if>>
<</widget>>

:: Appearance widgets [widget nobr]
<<widget "PenisLengthText">>
	<<print (Math.round($mc.penisCor)*(!!_args[0] ? 0.0254 : 2.54)).toFixed(1) + (!!_args[0] ? " meters" : " cm")>>\
<</widget>>

<<widget "BodyHeightText">>
	<<set _meters = ($mc.heightCor > 100)>>
	<<print (Math.round($mc.heightCor)*(_meters ? 0.01 : 1)).toFixed(_meters ? 2 : 1) + (_meters ? " meters" : " cm")>>\
<</widget>>

:: Semen Demon Widget [widget nobr]
<<widget "SemenDemonCalc">>
<<set _sdcurse = $mc.getCurse(SemenDemon)>>
<<set _sdTotal = $mc.events.filter(e => e instanceof SemenDemon).reduce((v, e) => v + e.amount)>>
<<if _sdcurse !== undefined>>
	<<set _contributions = 0>>
	<<if
		($mc.penis > 0 && _sdcurse.fluidType != 'vaginal fluids') ||
		($mc.vagina > 0 && _sdcurse.fluidType != 'semen')
	>>
		<<if $mc.hasCurse("Leaky")>>
			<<set _contributions += Math.floor((1+$crumbleFluid/100)*2)>>
		<<else>>
			<<set _contributions += Math.floor(1+$crumbleFluid/100)>>
		<</if>>
	<</if>>

	<<for _i=0; _i<$SemenDemonVec.length; _i++ >>
		<<if $hiredCompanions.some(e => e.name === $SemenDemonVec[_i].name)>>
			<<set _contributions +=1>>
		<</if>>
	<</for>>

	<<set $SemenDemonBalance += (_contributions - _sdTotal) * _args[0]>>/* */
	<<if $SemenDemonBalance < -14>>
		<<set $gameOver=true>>
	<<elseif $SemenDemonBalance > 14>>
		<<set $SemenDemonBalance = 14>>
	<</if>>
<</if>>
<</widget>>

:: Pronoun widgets [widget nobr]
<<widget "Pronoun">>
	<<if $mc.appGender<=5>>
		he
	<<else>>
		she
	<</if>>
<</widget>>

<<widget "ObjectivePronoun">>
	<<if $mc.appGender<=5 >>
		him
	<<else>>
		her
	<</if>>
<</widget>>

<<widget "PossesivePronoun">>
	<<if $mc.appGender<=5 >>
		his
	<<else>>
		hers
	<</if>>
<</widget>>

<<widget "GenderPronoun">> 
	<<if $mc.gender<2 && $mc.appAge > 15>>
		manly
	<<elseif $mc.gender<3 >>
		boyish
	<<elseif $mc.gender<4>>
		androgynous
	<<elseif $mc.gender<5 || $mc.appAge < 15>>
		girlish
	<<else>>
		feminine
	<</if>>
<</widget>>

:: Perceived widgets [widget nobr]
<<widget "mrms">>
	<<if $mc.appGender<=5>>
		mr.
	<<else>>
		miss
	<</if>>
<</widget>>

<<widget "sirmaam">>
	<<if $mc.appGender<=5>>
		sir
	<<else>>
		ma'am
	<</if>>
<</widget>>

<<widget "PerceivedGender">>
	<<if _args[0].appGender <= 5>>\
		<<if _args[0].appAge > 16>>\
			man\
		<<else>>\
			boy\
		<</if>>\
	<<else>>\
		<<if _args[0].appAge > 15.5>>\
			woman\
		<<else>>\
			girl\
		<</if>>\
	<</if>>\
<</widget>>

<<widget "PerceivedGender2">>
	<<if _args[0].appGender <= 5>>\
		<<if _args[0].appAge > 16>>\
			dude\
		<<else>>\
			boy\
		<</if>>\
	<<else>>\
		<<if _args[0].appAge > 18.5>>\
			lady\
		<<else>>\
			girl\
		<</if>>\
	<</if>>\
<</widget>>

<<widget "PerceivedStature">>
	<<if _args[0].heightCor < 160>>\
		little\
	<<elseif _args[0].heightCor > 180>>\
		big\
	<</if>>
	<<if _args[0].appAge < 12>>\
		young\
	<<elseif _args[0].appAge > 40>>\
		old\
	<</if>>\
<</widget>>

<<widget "PerceivedRace">>
	<<if _args[0].inhuman < 2>>\
		human\
	<<elseif _args[0].inhuman < 6>>\
		humanoid\
	<<elseif _args[0].inhuman < 10>>\
		anthropomorph\
	<<else>>\
		monster\
	<</if>>\
<</widget>>

<<widget "ShowAge">>
<<capture _months _years>>\
	<<set _years = Math.floor(Math.round(_args[0] * 12) / 12)>>
	<<set _months = Math.round(_args[0] * 12) % 12>>
	<<switch _months>>\
		<<case 0>>_years years\
		<<case 1>>_years years and 1 month\
		<<default>>_years years and _months months\
	<</switch>>\
<</capture>>\
<</widget>>

:: Threat1 Criterion [widget nobr]
<<widget "Threat1Criterion">>
<<if $mc.heightCor<140>>
	<<set $groupsize= $hiredCompanions.length >>
<<else>>
	<<set $groupsize= $hiredCompanions.length +1>>
<</if>>

<<set $total_value_relics=0>>
<<for $i = 0; $i < $ownedRelics.length; $i++>>
<<set $total_value_relics = $ownedRelics[$i].value + $total_value_relics>>
<</for>>

<<if $groupsize<4 && $total_value_relics>=150 && $mc.heightCor<5000>>
	<<set $threat1Crit=1>>
<<else>>
	<<set $threat1Crit=0>>
<</if>>
<</widget>>

:: Miscellaneous stat updates [nobr widget]
<<widget "Update_Misc_Stat">>
<<set $sellAdd=0>>
<<set $timeRed=0>>
<<set $statRed=0>>
<<set $bullRed=0>>
<<set $corRed=0>>

<<if $hiredCompanions.some(e => e.id === setup.companionIds.lily)>>
	<<set $sellAdd += 10>>
	<<if $LilyConvo2>>
		<<set $sellAdd += 5>>
	<</if>>
	<<if $grimoireLily == 1>>
		<<set $sellAdd += 2>>
	<</if>>
<</if>>
<<if $hiredCompanions.some(e => e.id === setup.companionIds.khemia)>>
	<<set $timeRed += 2>>
	<<if $grimoireKhemia == 1>>
		<<set $timeRed += 2>>
	<</if>>
<</if>>
<<if $hiredCompanions.some(e => e.id === setup.companionIds.cherry)>>
	<<set $statRed += 1>>
	<<if $grimoireCherry == 1>>
		<<set $statRed += 1>>
	<</if>>
<</if>>
<<if $hiredCompanions.some(e => e.id === setup.companionIds.cloud)>>
	<<set $bullRed += 2>>
	<<if $grimoireCloud == 1>>
		<<set $bullRed += 2>>
	<</if>>
<</if>>
<<if $hiredCompanions.some(e => e.id === setup.companionIds.saeko)>>
	<<set $corRed += 5>>
	<<if $grimoireSaeko == 1>>
		<<set $corRed += 5>>
	<</if>>
/*Abyss knowledge bonus moved to the item equipment widget */
<</if>>
<<if $AegisWear>>
	<<set $statRed +=1>>
<</if>>
<<if $LightningWear>>
	<<if $hiredCompanions.some(e => e.id === setup.companionIds.cloud)>>
		<<set $bullRed +=1>>
	<<else>>
		<<set $bullRed +=2>>
	<</if>>
<</if>>
<</widget>>

:: Doll transformation [widget nobr]
<<widget "dollTF">>
<<set $mc.events.push(new DollTransformation())>>
<<set $creepydoll.affec += 1>>
<</widget>>

:: Cloning Self for Double Trouble [widget nobr]
<<widget "CloneSelf">>

<<set _twinCurse = $mc.getCurse(DoubleTrouble)>>
<<set _inverted = _twinCurse.twinType === 'inverted'>>
<<set _desiredBreasts = $mc.desiredBreasts>>
<<if _inverted && $mc.desiredBreasts > 0>> <<set _desiredBreasts = 0>> <</if>>
/* body swaps can change these, so this isn't perfect, but it's the best we can do */
<<if _inverted && $mc.desiredBreasts === 0>> <<set _desiredBreasts = $mc.openis / 2 || $mc.obreasts>> <</if>>
<<set _oheight = $mc.oheight>>
<<if _inverted && $mc.osex === 'male'>> <<set _oheight = $mc.oheight * (1 - 0.01525 * 5)>> <</if>>
<<if _inverted && $mc.osex === 'female'>> <<set _oheight = $mc.oheight * (1 + 0.01525 * 5)>> <</if>>
<<set _openis = $mc.openis>>
<<if _inverted && $mc.openis > 0>> <<set _openis = 0>> <</if>>
/* body swaps can change these, so this isn't perfect, but it's the best we can do */
<<if _inverted && $mc.openis === 0>> <<set _openis = $mc.obreasts * 2 || $mc.openis>> <</if>>
<<set $companionTwin = new Character({
	id: setup.companionIds.twin,
	name: _twinCurse.twinName,
	carry: $mc.carry,
	affec: 3,
	swap: false,
	image: "curses/doubletrouble.png",
	imageIcon: 'Player Icons/playerF.png',
	mindSex: ($mc.mindSex === 'male') ^ _inverted ? 'male' : 'female',
	osex: ($mc.osex === 'male') ^ _inverted ? 'male' : 'female',
	obreasts: _inverted ? $mc.openis / 2 : $mc.obreasts,
	desiredBreasts: _desiredBreasts,
	openis: _openis,
	ogender: _inverted ? 7 - $mc.gender : $mc.gender,
	fit: $mc.fit,
	oheight: $mc.oheight,
	comfortableHeight: $mc.comfortableHeight,
	age: $mc.age,
	appDesc: _inverted ? "You basically feel the same as always, only your gender is different. Well maybe you don't feel the same as always..." : 'You basically feel the same as always.',
	fear: $mc.fear,
	ohair: $mc.ohair,
	oskinColor: $mc.oskinColor,
	oskinType: $mc.oskinType,
	oears: $mc.oears,
	oeyeColor: $mc.oeyeColor,
	oblood: $mc.oblood,
	pregnantT: $mc.pregnantT,
	due: $mc.due,
	lastBirth: $mc.lastBirth,
	switched: false,
	events: $mc.events.map(e => e.clone())
})>>
<<if $companionTwin.womb === 0>>
		<<set $companionTwin.setNotPregnant()>>
<</if>>
<<set $hiredCompanions.push($companionTwin)>>
<<CarryAdjust>>
<</widget>>

:: Creating a Golem with Lambent Specter [widget nobr]
<<widget "createGolem">>
<<set _sex = _args[0]>>
<<set _type = _args[1]>>
<<set _golem = {}>>

<<if _type === 'clay'>>
	<<set _golem = {
		image: `Icons/${_sex}ClayGolem.png`,
		imageIcon: `Icons/${_sex}ClayGolem.png`,
		appDesc: "You are a sturdy clay golem. ",
		ohair: "textured, earthy brown",
		oears: "clay-crafted human-like ears",
		oskinType: "clay and soil",
		oskinColor: "rich, earthy brown",
		oeyeColor: "deep brown",
		oblood: "thick, muddy sludge",
	}>>
<<elseif _type === 'snow'>>
	<<set _golem = {
		image: `Icons/${_sex}SnowGolem.png`,
		imageIcon: `Icons/${_sex}SnowGolem.png`,
		appDesc: "You are a frosty snow golem. ",
		ohair: "glistening, ice-blue",
		oears: "carved ice depressions",
		oskinType: "packed snow",
		oskinColor: "pristine white",
		oeyeColor: "glacial blue",
		oblood: "chilled, clear water",
	}>>
<<elseif _type === 'doll'>>
	<<set _golem = {
		image: `Icons/${_sex}DollGolem.png`,
		imageIcon: `Icons/${_sex}DollGolem.png`,
		appDesc: "You are a life-like doll golem. ",
		ohair: $mc.ohair,
		oears: "perfect human replica",
		oskinType: "smooth, synthetic",
		oskinColor: $mc.skinColor,
		oeyeColor: "glassy, vacant white",
		oblood: "bright red",
	}>>
<<elseif _type === 'water'>>
	<<set _golem = {
		image: `Icons/${_sex}WaterGolem.png`,
		imageIcon: `Icons/${_sex}WaterGolem.png`,
		appDesc: "You are a water golem. ",
		ohair: 'dark blue',
		oears: "fluid human-like ears",
		oskinType: "water",
		oskinColor: 'translucent blue',
		oeyeColor: "grey",
		oblood: "water",
	}>>
<<elseif _type === 'skeleton'>>
	<<set _golem = {
		image: `Icons/${_sex}SkeletonGolem.png`,
		imageIcon: `Icons/${_sex}SkeletonGolem.png`,
		appDesc: "You are a skeletal golem. ",
		ohair: 'white',
		oears: "holes",
		oskinType: "bone",
		oskinColor: 'pale white',
		oeyeColor: "nonexistent",
		oblood: "nonexistent",
	}>>
<<else>>
	<<set console.error(`created golem of invalid type ${_type}`)>>
	<<set _golem = {
		image: `Icons/${_sex}ClayGolem.png`,
		imageIcon: `Icons/${_sex}ClayGolem.png`,
		appDesc: "You are a sturdy clay golem. ",
		ohair: "textured, earthy brown",
		oears: "clay-crafted human-like ears",
		oskinType: "clay and soil",
		oskinColor: "rich, earthy brown",
		oeyeColor: "deep brown",
		oblood: "thick, muddy sludge",
	}>>
	<<set _type = 'clay'>>
<</if>>

<<set Object.assign(_golem, {
	id: setup.companionIds.golem,
	type: _type,
	name: "Golem",
	carry: 30,
	mindSex: _sex,
	obreasts: _sex === 'male' ? 0 : 3,
	openis: _sex === 'male' ? 6 : 0,
	ogender: _sex === 'male' ? 1 : 6,
	fit: 10,
	oheight: _sex === 'male' ? 170 : 163,
	age: 25,
	fear: 'unknown',
})>>

<<set $companionGolem = new Character(_golem)>>
<<set $hiredCompanions.push($companionGolem)>>
<</widget>>

:: Time dependant variable updates [widget nobr]
<<widget "checkTime">>

<<set $random = Math.random(0,3)>>

<<if $totalCarry * 1.1 < setup.carriedWeight>>
	@@.alert2; You are severely overburdened!@@<br><br>
<<elseif $totalCarry * 1 < setup.carriedWeight>>
	@@.alert1; You are overburdened!@@<br><br>
<</if>>

<<if $status.duration > 0>>
	@@.alert2; You are currently injured, increasing your next $status.duration travel times by $status.penalty days each. @@<br><br>
<</if>>

<<if $time > $Maru_LastT + 7>>
	<<set $companionMaru.affec+=(1+$hsswear + $maruPangea)>>
	<<set $Maru_LastT = $time>>
	<<if $MaruConvo1 && $forageFood == 0>>
		<<set $items[1].count += 1>>
		@@.alert1; Maru cooked an especially delicious meal granting you an extra day worth of food!<br><br>
	<</if>>
<</if>>

<<if $time > $Lily_LastT + 7>>
	<<set $companionLily.affec+=(1+$hsswear + $maruPangea)>>
	<<set $Lily_LastT = $time>>
<</if>>

<<if $time > $Khemia_LastT + 7>>
	<<set $companionKhemia.affec+=(1+$hsswear + $maruPangea)>>
	<<set $Khemia_LastT = $time>>
<</if>>

<<if $time > $Cherry_LastT + 7>>
	<<set $companionCherry.affec+=(1+$hsswear + $maruPangea)>>
	<<set $Cherry_LastT = $time>>
<</if>>

<<if $time > $Cloud_LastT + 7>>
	<<set $companionCloud.affec+=(1+$hsswear + $maruPangea)>>
	<<set $Cloud_LastT = $time>>
	<<set $altCloud = random(0,3)>>
	<<if $CloudConvo1>>
		<<if $altCloud == 1>>
		<<set $temp = random(2,3) >>
		<<set $items[20].count += $temp >>
		@@.alert1; Cloud seems to have been able to scavenge some ammunition somehow. You aren't quite sure whether he found it or made it himself, but either way you've gained $temp bullets.<br><br>
		<<elseif $altCloud == 2>>
		<<set $temp = random(2,5) >>
		<<set $dubloons += $temp >>
		@@.alert1; Cloud somehow managed to scavenge a bit of cash, perhaps left behind by a previous diver? It's not like dubloons would be down here for any other reason. You've gained $temp dubloons.<br><br>
		<</if>>
	<</if>>
<</if>>

<<if $time > $Saeko_LastT + 7>>
	<<set $companionSaeko.affec+=(1+$hsswear + $maruPangea)>>
	<<set $Saeko_LastT = $time>>
<</if>>

<<if $time > $Twin_LastT + 7>>
	<<set $companionTwin.affec+=(1+$hsswear + $maruPangea)>>
	<<set $Twin_LastT = $time>>
<</if>>

<<if $time > $Bandit_LastT + 7>>
	<<set $companionBandit.affec+=(1+$hsswear + $maruPangea)>>
	<<set $Bandit_LastT = $time>>
<</if>>

<<if $time > $fit_adjustLastT + 20>>
	<<if $mc.fit > 8>>
		<<set $mc.fit -= 1>>
		@@.alert1; Your lack of an intensive work-out reduces your fitness to somewhat more average levels<br><br>
	<<elseif $mc.fit < 5>>
		<<set $mc.fit += 1>>
		@@.alert1; The constant physical activity of the expedition increases your fitness closer to average levels<br><br>
	<</if>>
	<<set $fit_adjustLastT = $time>>
<</if>>

<<if $mc.appAge <= 13>>
	<<set $menCycleT=$time>>
<</if>>

<<if $menCycleFlag == true && $mc.appAge > 13>>
	<<if $time-$menCycleT-$menCycleVar>27 >>
		<<set $menCycleT=$time>>
		<<set $menCycleVar = random(-4,4)>>
		<<if $mc.hasCurse("Eggxellent")>>

			<<set _eggs = ($bewitchBabies+1)*($mc.womb)>>

			<<if !settings.MenCycleToggleFilter>>Today, you're plagued by a pervasive sense of discomfort. Your lower abdomen cramps incessantly, your breasts feel tender and sore, and a relentless headache pounds at your temples.<</if>> As the day progresses, you become increasingly aware of a compelling need to expel something using your pelvic muscles.
			<<if $EggsFertilized == true>>
				With considerable effort and concentration, you manage to push out _eggs fertilized egg<<if _eggs>1>>s<</if>>.
			<<else>>
				With considerable effort and concentration, you manage to push out _eggs unfertilized egg<<if _eggs>1>>s<</if>>.
			<</if>>
			Uncertain of how to handle the egg<<if _eggs>1>>s<</if>>, you ultimately decide to dispose of <<if _eggs>1>>them<<else>>it<</if>>. Exhausted from the ordeal, you can do nothing but rest, your day effectively wasted.
			<br><br>
			<<PassTime 1>>
		<<else>>
			<<if !settings.MenCycleToggleFilter>>
				<<if $menFirstCycle == true>>
					@@.alert1; Today, you're beset by an unbearable combination of lower abdominal cramps and a pounding headache. Perhaps it was something you ate? You consider taking a day to recuperate and let this pass.<br><br>
				<<else>>
					Today, you're in the throes of your cycle – your lower abdomen cramps mercilessly, your breasts feel tender and sore, and the headache is all-consuming. You hope for relief soon.
					<<if $EventHorizonWear== true>>
						Fortunately, the Event Horizon saves you from having to deal with the menstrual flow, so you have a much easier experience than you might otherwise have to deal with.
					<</if>>
					<br><br>
				<</if>>
			<</if>>
			<<set $menstruating = true>>
		<</if>>
		<<set $pregChance = 0>>
	<<elseif $menFirstCycle == false && $time-$menCycleT>28 >>
		@@.alert1; You expected your cycle to have started by now, but it hasn't. Still, there's no need to worry – periods can be late, right?<br><br>
	<<elseif $time-$menCycleT<5 && $time-$menCycleT>0 && $menstruating == true>>
		<<if !settings.MenCycleToggleFilter>>
			<<if $menFirstCycle == true>>
				<<if $EventHorizonWear== false>>
					<<set $menFirstCycle = false>>
					<<if $mc.extraWombs.includes('throat')>>
						@@.alert1; When you start coughing up $mc.blood blood, panic sets in as you fear the worst – some Abyssal lung disease. But as you examine the substance, you realize it's not normal blood, and your lungs feel fine. The truth dawns on you suddenly: you're experiencing your first period. With a uterus now residing in your throat, you feel completely overwhelmed and on the verge of tears. <br><br>
					<<else>>
						@@.alert1; The sight of $mc.blood bloodstains in your underwear confirms your suspicion – you're having your first period. With a new uterus, you feel overwhelmed and on the verge of tears.<br><br>
					<</if>>
				<<else>>
						@@.alert1; Your misery persists, and you're desperate for relief from the unbearable headache. You consider taking it easy until this subsides. <br><br>
				<</if>>
			<<else>>
				You're in the midst of your period, and although it's not the best time with the constant headache, you're no stranger to this experience. While you'll continue to push forward, you allow yourself to take it a bit easier when the opportunity arises. <br><br>
				<<if $EventHorizonWear== true>>
					Fortunately, the Event Horizon saves you from having to deal with the menstrual flow, so you have a much easier experience than you might otherwise have to deal with.
				<</if>>
				<br><br>
			<</if>>
		<</if>>
		<<set $pregChance = 0>>
	<<elseif $time-$menCycleT<9 && $time-$menCycleT>=5>>
		<<set $menstruating == false>>
		<<set $pregChance = 0>>
	<<elseif $time-$menCycleT<13 && $time-$menCycleT>=9>>
		<<set $menstruating == false>>
		<<set $pregChance = ($time-$menCycleT-8)*0.06>>
	<<elseif $time-$menCycleT<16 && $time-$menCycleT>=13>>
		<<set $menstruating == false>>
		<<set $pregChance = 0.3>>
	<<elseif $time-$menCycleT<18 && $time-$menCycleT>=16>>
		<<set $menstruating == false>>
		<<set $pregChance = 0.3-($time-$menCycleT-15)*0.1>>
	<<else>>	
		<<set $menstruating == false>>
		<<set $pregChance = 0>>	
	<</if>>
	<<if $mc.hasCurse("Absolute Birth Control")>>
		<<set $pregChance = 0>>	
	<</if>>
	<<if $mc.hasCurse("Absolute Pregnancy")>>
		<<set $pregChance = 10>>	
	<</if>>	
<</if>>

<<if setup.daysConsideredPregnant($mc) >= 14>>
	/* Show symptoms alert once every 3 times, unless it's early in the pregnancy and mc was expecting to start her cycle. */
	<<if $random == 0 || (!$menFirstCycle && setup.daysConsideredPregnant($mc) < 45)>>
		<<if 28 <= setup.daysConsideredPregnant($mc) && setup.daysConsideredPregnant($mc) < 35 && !$menFirstCycle>>
		@@.alert1; You expected your cycle to have started by now, but it hasn't. Still, there's no need to worry – periods can be late, right?<br><br>
		<<elseif 35 <= setup.daysConsideredPregnant($mc) && setup.daysConsideredPregnant($mc) < 45 && !$menFirstCycle>>
			@@.alert1; Anxiety creeps in as your period remains conspicuously absent. This lateness is unusual for you, and the thought of pregnancy begins to haunt your mind.<br><br>
		<<elseif 45 <= setup.daysConsideredPregnant($mc) && setup.daysConsideredPregnant($mc) < 90>>
			@@.alert1; You find yourself overwhelmed by exhaustion, and bouts of nausea threaten to topple you. This isn't ideal for your travels or facing any threats.
			<<if !$menFirstCycle>>
				@@.alert1; The truth is undeniable – you're pregnant. Now, you must decide what to do next.<br><br>
			<<else>>
				@@.alert1; The miasma could be causing some sort of illness. Maybe it will pass, or perhaps you need medical attention.<br><br>
			<</if>>
		<<elseif  90 <= setup.daysConsideredPregnant($mc) && setup.daysConsideredPregnant($mc) < 120 && !$menFirstCycle>>
			@@.alert1; Your pregnancy occupies your thoughts, but aside from that, you feel relatively fine. You notice your breasts and butt have grown a little, and a hint of fatigue lingers, but there's nothing too concerning.<br><br>
		<<elseif 120 <= setup.daysConsideredPregnant($mc) && setup.daysConsideredPregnant($mc) < 180>>
			<<if !$menFirstCycle>>
				@@.alert1; Your pregnant belly is now round and prominent. You occasionally feel a gentle kick from within, but your growing belly begins to hinder your travels more and more.<br><br>
			<<else>>
				@@.alert1; You've gained considerable weight, especially around your belly, which sometimes experiences a peculiar tickling sensation. Your butt, thighs, and <<if $mc.breastsCor<3 && $mc.sex=="male">>pecs<<else>>breasts<</if>> have also accumulated some fat. This extra weight will slow you down during your travels.<br><br>
			<</if>>
		<<elseif 180 <= setup.daysConsideredPregnant($mc) && setup.daysConsideredPregnant($mc) < 240>>
			<<if !$menFirstCycle>>
				@@.alert1; It's impossible to deny your pregnancy now. Your child's movements inside your swollen belly have become more frequent. But the added weight and energy-draining nature of pregnancy make navigating the Abyss increasingly difficult.<br><br>
			<<else>>
				@@.alert1; You can no longer ignore the truth – you're pregnant and have been for some time. Your child's movements within your belly are unmistakable. Your energy is drained more quickly than usual, whether from the added weight or the pregnancy itself. With a large, round belly and about half your normal energy, navigating the Abyss has become significantly more challenging.<br><br>
			<</if>>
		<<elseif setup.daysConsideredPregnant($mc) >= 240 && setup.daysUntilDue($mc) > 0>>
			@@.alert2; Your advanced pregnancy has made even simple tasks feel like monumental challenges. Standing, sitting, bending, and sleeping require great effort. Walking is limited to short distances, while running and fighting are out of the question. <<if $mc.lactation > 0>>Milk stains from your breasts mar your clothes, reminding you of your impending labor.<</if>> Your ability to traverse the Abyss is severely limited. Ensure you have enough supplies for the days you'll be immobilized after giving birth!<br><br>
		<</if>>
	<</if>>
<</if>>

<<if $mc.hasCurse("Heat/rut")>>
	<<if $menCycleFlag == true>>
		<<if $time-$heatCycleT-$menCycleVar>27 >>
			<<set $heatCycleT=$time>>
		<</if>>
	<<else>>
		<<if $time-$heatCycleT>27 >>
			<<set $heatCycleT=$time>>
		<</if>>
	<</if>>
<</if>>

<<if $DesertedCompanions.length > 0 >>
	<<set $SemenDemonVec = []>>
	<<set _rejoinD = $companionsDepartT>>
	<<if $currentLayer< $companionsDepartL >>
		<<for _i = $currentLayer; _i < $companionsDepartL; _i++>>
			<<if $DesertedCompanions.some(e => e.id === setup.companionIds.khemia)>>
				<<set _temp = $UpTravelDays[_i]-2>>
				<<set _rejoinD +=  Math.max(0,_temp)>>
			<<else>>
				<<set _rejoinD +=  $UpTravelDays[_i]>>
			<</if>>
		<</for>>
	/*<<elseif $currentLayer== $companionsDepartL>>
		<<set _rejoinD +=  $UpTravelDays[$currentLayer-1]>>*/
	<</if>>
	<<if _rejoinD<=$time>>
		<<if $DesertedCompanions.length > 1>>
		@@.alert1; Your deserted party comes into sight. At first they seem happy they found you, but then you get some angry rants and have to apologize profusely before everything goes back to normal.<br>
		<<else>>
		@@.alert1; $DesertedCompanions[0].name comes in sight. After an initially happy reunion you end up hearing some angry ranting. It is not until after quite a bit of apologizing that things return to normal.<br>
		<</if>>
		<<set _temp=$DesertedCompanions.length-1>>
		<<for _i = _temp; _i >-1; _i-->>
			/*<<if $DesertedCompanions[_i].id === setup.companionIds.khemia>>
				<<set $timeRed+=2>>
			<</if>>*/
			<<set $hiredCompanions.push($DesertedCompanions[_i])>>
			<<set $DesertedCompanions.deleteAt(_i)>>
		<</for>>
	<</if>>

	<<if $companionsDepartT<$time-7>>
		<<for _i = 0; _i < $DesertedCompanions.length; _i++>>
			<<if $DesertedCompanions[_i].id === setup.companionIds.maru>>
				<<set $companionMaru.affec -= 1>>
			<</if>>
			<<if $DesertedCompanions[_i].id === setup.companionIds.lily>>
				<<set $companionLily.affec -= 1>>
			<</if>>
			<<if $DesertedCompanions[_i].id === setup.companionIds.khemia>>
				<<set $companionKhemia.affec -= 1>>
			<</if>>
			<<if $DesertedCompanions[_i].id === setup.companionIds.cherry>>
				<<set $companionCherry.affec -= 1>>
			<</if>>
			<<if $DesertedCompanions[_i].id === setup.companionIds.cloud>>
				<<set $companionCloud.affec -= 1>>
			<</if>>
			<<if $DesertedCompanions[_i].id === setup.companionIds.saeko>>
				<<set $companionSaeko.affec -= 1>>
			<</if>>
			<<if $DesertedCompanions[_i].id === setup.companionIds.bandit>>
				<<set $companionSaeko.affec -= 1>>
			<</if>>
			<<if $DesertedCompanions[_i].id === setup.companionIds.twin>>
				<<set $companionTwin.affec -= 1>>
			<</if>>
		<</for>>
	<</if>>

<</if>>

/* $PulseBloomUse used to be initialized as an array, so check carefully. */
<<set _pulseBloomInUse = $PulseBloomUse !== "" && !Array.isArray($PulseBloomUse)>>

<<if _pulseBloomInUse && $time-2 > $PulseBloomDate >>
	<<set $mc.osex = $PulseBloomStorage.osex>>
	<<set $mc.obreasts = $PulseBloomStorage.obreasts>>
	<<set $mc.openis = $PulseBloomStorage.openis>>
	<<set $mc.ogender = $PulseBloomStorage.ogender>>
	<<set $mc.oheight = $PulseBloomStorage.oheight>>
	<<set $mc.age = Math.max($PulseBloomStorage.age, 18)>> /* Prevent instant bad end. */
	<<set $mc.ohair = $PulseBloomStorage.ohair>>
	<<set $mc.oskinColor = $PulseBloomStorage.oskinColor>>
	<<set $mc.oeyeColor = $PulseBloomStorage.oeyeColor>>
	<<set $mc.desc = "">>
	<<set $mc.fit -= $PulseBloomStorage.fit>>
	<<set $PulseBloomDate = setup.never>>
	<<set $PulseBloomUse="">>
	<<CarryAdjust>>
<</if>>
<</widget>>

:: Pregnancy Check widget[widget nobr]
<<widget "PregCheck">>
<<set _temp = random(0,100)>>

<<if _temp <= 100 * $pregChance && !setup.isPregnant($mc) && $menCycleFlag>>
	<<if $mc.hasCurse("Eggxellent")>>
		<<set $EggsFertilized = true>>
	<<else>>
		<<set setup.setConsideredPregnant($mc)>>
		<<set $menCycleFlag = false>>
	<</if>>
<</if>>

<</widget>>

:: Pregnancy Check widget for the whole party with a monster encounter[widget nobr]
<<widget "MonsterPregCheckParty">>
<<for _i=0; _i<$hiredCompanions.length; _i++ >>
	<<set _temp = random(0,100)>>
	<<if $hiredCompanions[_i].hasCurse("Omnitool") && $hiredCompanions[_i].womb > 0 && (_temp < 20 || $hiredCompanions[_i].hasCurse("Absolute Pregnancy")) && !$hiredCompanions[_i].hasCurse("Absolute Birth Control")>>
		<<set setup.setConsideredPregnant($hiredCompanions[_i])>>
	<</if>>
<</for>>
<</widget>>

:: Carry adjustment widget [widget nobr]
<<widget "CarryAdjust">>
<<Equipment>>
<<if $mc.hasCurse(Seafolk)>><<set $scuba = 1>><</if>>
<<UpdateAttributes>>
<<Update_Misc_Stat>>

<<if $mc.hasCurse("Weakling")>>
	<<set $ocarryWeight = 7.5>>
<</if>>

<<set _fitCor = $mc.hasCurse("Weakling") ? 0 : $mc.fit>>
<<if $mc.osex == 'male'>>
	<<set $carryWeight = $mc.heightCor / $mc.oheight * ($ocarryWeight + 0.5 * (_fitCor - 5 - $mc.gender + 1))>>
<<else>>
	<<set $carryWeight = $mc.heightCor / $mc.oheight * ($ocarryWeight + 0.5 * (_fitCor - 5 - $mc.gender + 6))>>
<</if>>

<<set $carryWeight = $carryWeight*(1+ $mc.carryHandicap/10)>>

<<if $DaedalusFly==true>>
	<<set $carryWeight = Math.ceil($carryWeight/2)>>
<</if>>
<<for $i = 0; $i < $ownedRelics.length; $i++>>
	<<if $ownedRelics[$i].name == "Pocket Hoard">>
		<<if $ownedRelics[$i].active == 1>>
			<<set $carryWeight += 9999>>
		<</if>>
	<</if>>
<</for>>

<<set $totalCarry = $carryWeight>>

<<if $hiredCompanions.some(e => e.id === setup.companionIds.maru)>>
	<<set $totalCarry += $companionMaru.carry>>
<</if>>

<<if $hiredCompanions.some(e => e.id === setup.companionIds.lily)>>
	<<set $totalCarry += $companionLily.carry>>
	<<if $LilyConvo1>>
		<<set $totalCarry += 5>>
	<</if>>
<</if>>

<<if $hiredCompanions.some(e => e.id === setup.companionIds.khemia)>>
	<<set $totalCarry += $companionKhemia.carry>>
<</if>>

<<if $hiredCompanions.some(e => e.id === setup.companionIds.cherry)>>
	<<set $totalCarry += $companionCherry.carry>>
<</if>>

<<if $hiredCompanions.some(e => e.id === setup.companionIds.cloud)>>
	<<set $totalCarry += $companionCloud.carry>>
<</if>>

<<if $hiredCompanions.some(e => e.id === setup.companionIds.saeko)>>
	<<set $totalCarry += $companionSaeko.carry>>
<</if>>

<<if $hiredCompanions.some(e => e.id === setup.companionIds.golem)>>
	<<set $totalCarry += $companionGolem.carry>>
<</if>>

<<if $mc.hasCurse("Double Trouble")>>
	/*<<set $totalCarry += $companionTwin.carry>>*/
	<<set $totalCarry +=$carryWeight>>
<</if>>

<</widget>>

:: Flask Selecting first in order[widget nobr]
<<widget "FlaskFirst">>
<<set $flaskMatrix[8] = $items[0].count>>
<<set _j=0 >>

<<if $flaskPref == -1>>
	<<for _i=0; _i < $flaskMatrix.length; _i++ >>
		<<if $flaskMatrix[_i] > 0  >>
			<<set $flaskPref=_i>>
		<</if>>
	<</for>>
<</if>>

<<set $flaskMatrixOrderAvailable = [] >>
<<for _i=0; _i<$flaskMatrix.length; _i++ >>
	<<if $flaskMatrix[_i]>0 >>
	<<set _temp2=99>>
	<<set _temp0 = $flaskMatrixOrderAvailable.length+1>>
		<<for _j=0; _j<_temp0; _j++>>
			<<if $flaskMatrixOrderAvailable.length !==_j && _temp2==99>> /*checks if element is a new index or not*/
				<<set _temp= $flaskMatrixOrderAvailable[_j]>>
				<<if $flaskMatrixOrder[_temp] < $flaskMatrixOrder[_i]  >> /* check whether new weight should be in position of already present flask type*/
					<<set _temp2=_j>> /*if yes remember index where new flask type should be filled into available array */
				<</if>>
			<</if>>
			<<if _temp2 <_j >> /*check if loop is past considered index*/
				<<set _temp3 =_j>>
				<<set _temp1= $flaskMatrixOrderAvailable[_temp3]>>
				<<set $flaskMatrixOrderAvailable[_temp3]=_temp>>
				<<set _temp= _temp1>>
			<</if>>
		<</for>>

		<<if _temp2<99>>
			<<set $flaskMatrixOrderAvailable[_temp2] = _i >>
		<<else>>
			<<set _j-- >>
			<<set $flaskMatrixOrderAvailable[_j] = _i >>
		<</if>>

		<<if $flaskMatrixOrder[$flaskPref] < $flaskMatrixOrder[_i]>>
			<<set $flaskPref=_i>>
		<</if>>
	<</if>>
<</for>>
<</widget>>


:: Check party conversations [widget nobr]
<<widget "CheckParty">>
	<<silently>>
		<<include "Party overview">>
	<</silently>>
	<<if _numConvos > 1>>
		@@.alert1; There are _numConvos new conversations available!@@
	<<elseif _numConvos > 0>>
		@@.alert1; A new conversation is available!@@
	<</if>>
<</widget>>

:: Text output widgets [widget nobr]
<<widget "HornGrowthDesc">>
	<<if _args[1] == 1>>a<<else>>two<</if>>
	<<switch _args[0]>>
		<<case "demonic" "draconic">>
			_args[0]-looking
		<<case "unicorn" "rhino">>
			_args[0]-like
	<</switch>>
	horn<<if _args[1] > 1>>s<</if>>\
<</widget>>

<<widget "Numerical">>
	<<if _args.length < 3>>
		<<set _args[2] = "">>
	<</if>>
	<<if _args[0] == 1>>_args[1]<<else>>_args[2]<</if>>\
<</widget>>

<<widget "PluralS">><<if _args[0] > 1>>s<</if>><</widget>>

:: widget for random sex scene selection with companions [widget nobr]
<<widget "randomSexSelect">>
<<set _elligbleCompanions=[]>>
<<set _tempflag=false>>
<<if $mc.curses.some(e => e.name === "Absolute Pregnancy" || e.name === "Absolute Birth Control")  >>
	<<set _tempflag=true>>
<</if>>

<<if settings.MaleSceneToggleFilter || $mc.hasCurse("Equal Opportunity")>>
	<<set _temp=$hiredCompanions.filter(e => e.sex === "male")>>
	<<for _i=0; _i< _temp.length; _i++>>
		<<if _temp.name !== setup.companionIds.golem && !(_tempflag==true && _temp[_i].curses.some(e => e.name === "Absolute Pregnancy" || e.name === "Absolute Birth Control"))>>
			<<set _elligbleCompanions.push(_temp[_i])>>
		<</if>>
	<</for>>
<</if>>
<<if settings.FemaleSceneToggleFilter || $mc.hasCurse("Equal Opportunity")>>
	<<set _temp=$hiredCompanions.filter(e => e.sex === "female")>>
	<<for _i=0; _i< _temp.length; _i++>>
		<<if _temp.name !== setup.companionIds.golem && !(_tempflag==true && _temp[_i].curses.some(e => e.name === "Absolute Pregnancy" || e.name === "Absolute Birth Control"))>>
			<<set _elligbleCompanions.push(_temp[_i])>>
		<</if>>	
	<</for>>
<</if>>
<<if settings.OtherSceneToggleFilter || $mc.hasCurse("Equal Opportunity")>>
	<<set _temp=$hiredCompanions.filter(e => e.sex === "futa" || e.sex === "doll-like" )>>
	<<for _i=0; _i< _temp.length; _i++>>
		<<if _temp.id !== setup.companionIds.golem && !(_tempflag==true && _temp[_i].curses.some(e => e.name === "Absolute Pregnancy" || e.name === "Absolute Birth Control"))>>
			<<set _elligbleCompanions.push(_temp[_i])>>
		<</if>>
	<</for>>
<</if>>
<<if _elligbleCompanions.length> 0>>
	<<set _temp = random(0, _elligbleCompanions.length-1)>>
	<<if _elligbleCompanions[_temp].id === setup.companionIds.twin>>
		<<set _handle = $companionTwin>>
	<<elseif _elligbleCompanions[_temp].id === setup.companionIds.bandit>>
			<<set _name = "Bandit">>
	<<else>>
		<<print "<<set _handle = $companion" + _elligbleCompanions[_temp].name + " >>">>
	<</if>>

	/* 
	<<for _i=0; _i<1; _i++>>
		<<set _randCompanion = random(0,$hiredCompanions.length-1)>>
		<<if ($hiredCompanions[_randCompanion].hasCurse("Absolute Pregnancy") && $mc.hasCurse("Absolute Birth Control")) || ($hiredCompanions[_randCompanion].hasCurse("Absolute Birth Control") && $mc.hasCurse("Absolute Pregnancy"))>>
			<<set _i -=1>>
		<</if>>
	<</for>>
	<<set _handle = $hiredCompanions[_randCompanion]>>*/
	<<include "SexAvailable">>
	<<set _temp = random(-2,2)+$mc.subdom-_handle.subdom>>
	<<if _temp > 0>>

		<<for _i=0; _i<1; _i++>>
		<<set _j =random(0, _sexOptions.length-1) >>
			<<if _sexOptions[_j].contains("Sub") && !_sexOptions[_j].contains("Pull Out")>>
				<<set _selection = _sexOptions[_j]>>
			<<else>>
				<<set _i -=1>>
			<</if>>
		<</for>>

	<<elseif _temp< 0>>

		<<for _i=0; _i<1; _i++>>
		<<set _j =random(0, _sexOptions.length-1)>>
			<<if _sexOptions[_j].contains("Dom") && !_sexOptions[_j].contains("Pull Out")>>
				<<set _selection = _sexOptions[_j]>>
			<<else>>
				<<set _i -=1>>
			<</if>>
		<</for>>

	<<elseif _temp == 0>>

		<<for _i=0; _i<1; _i++>>
		<<set _j = random(0, _sexOptions.length-1)>>
			<<if !_sexOptions[_j].contains("Pull Out")>>
				<<set _selection = _sexOptions[_j]>>
			<<else>>
				<<set _i -=1>>
			<</if>>
		<</for>>

	<</if>>
<<else>>
	<<set _selection="Self">>
<</if>>

<</widget>>

:: SexAvailable [nobr]
<<set _sexOptions = []>>
<<if _handle.sex != "doll-like" >>
	<<set _sexOptions.push("Oral Dom")>>
<</if>>
<<if $mc.sex != "doll-like" >>
	<<set _sexOptions.push("Oral Sub")>>
<</if>>
<<if _handle.doublePenis == true && $mc.vagina > 0 >>
	<<set _sexOptions.push("DP Sub")>>
<</if>>
<<if $mc.doublePenis == true && _handle.vagina > 0 >>
	<<set _sexOptions.push("DP Dom")>>
<</if>>
<<if _handle.penisCor>=2>>
	<<set _sexOptions.push("Anal Sub")>>
	<<if $mc.penisCor >= 2>>
		<<set _sexOptions.push("Anal Dom")>>
		<<if _handle.vagina > 0>>
			<<set _sexOptions.push("Regular Dom")>>
			<<set _sexOptions.push("Regular Alt Sub")>>
			<<set _sexOptions.push("Pull Out Dom")>>
		<</if>>
		<<if _handle.breastsCor > 2 >>
			<<set _sexOptions.push("Boobjob Sub")>>
		<</if>>
	<</if>>
	<<if $mc.vagina > 0>>
		<<set _sexOptions.push("Regular Sub")>>
		<<set _sexOptions.push("Regular Alt Dom")>>
		<<set _sexOptions.push("Pull Out Sub")>>
	<</if>>
	<<if $mc.breastsCor > 2>>
		<<set _sexOptions.push("Boobjob Sub")>>
	<</if>>
<<else>>
	<<if $mc.penisCor >= 2>>
		<<set _sexOptions.push("Anal Dom")>>
		<<if _handle.vagina > 0>>
			<<set _sexOptions.push("Regular Dom")>>
			<<set _sexOptions.push("Regular Alt Sub")>>
			<<set _sexOptions.push("Pull Out Dom")>>
		<</if>>
		<<if _handle.breastsCor > 2 >>
			<<set _sexOptions.push("Boobjob Dom")>>
		<</if>>
	<<else>>
		<<set _sexOptions.push("Sex Scissor Sub/Dom")>>
	<</if>>
<</if>>

:: Collect Relic widget [widget nobr]
<<widget "CollectRelic">>
<<capture _relic _travelTime>>
	<<set _relic = _args[0]>>
	<<if !setup.passingTime()>>
		<<StartTraveling _relic.time `-$SibylBuff`>>
	<</if>>
	<<PassTimeWithEvents>>
	<<if !setup.passingTime()>>
		<<set $ownedRelics.push(_relic)>>
		<<set $corruption -= Math.max(_relic.corr - $corRed + ($currentLayer != 6 ? 5 * Math.trunc($hexflame / 10) : 0), 0)>>
		<<if _relic.pic>>
			[img[setup.ImagePath + _relic.pic]]<br>
		<</if>>
	<</if>>
<</capture>>
<</widget>>

:: Equipped items and Relics widget [widget nobr]
<<widget "Equipment">>

<<if !$ownedRelics.some(e => e.name === "Heart-stealing Stole")>>
	<<set $hsswear = 0>>
<</if>>

<<if !$ownedRelics.some(e => e.name === "Solace Lace")>>
	<<set $slwear = 0>>
<</if>>

<<if !$ownedRelics.some(e => e.name === "Event Horizon")>>
	<<set $EventHorizonWear = false>>
<</if>>

<<if !$ownedRelics.some(e => e.name === "Chain of Lorelei")>>
	<<set $colwear = 0>>
<</if>>

<<if !$ownedRelics.some(e => e.name === "Blind Divine")>>
	<<set $BDwear = false>>
<</if>>

<<if $ownedRelics.some(e => e.name === "Heavy is the Head")>>
	<<if $HeavyHeadwear && $IQdrop < 900>>
		<<set $IQdrop += 999>>
	<</if>>
<<else>>
	<<set $HeavyHeadwear = false>>
	<<if $IQdrop > 900>>
		<<set $IQdrop -= 999>>
	<</if>>
<</if>>

<<if !$ownedRelics.some(e => e.name === "Sibyl Blend")>>
	<<set $SibylBuff = 0>>
<</if>>

<<if !$ownedRelics.some(e => e.name === "Brave Vector")>>
	<<set $slingshot = 0>>
<</if>>

<<if !$ownedRelics.some(e => e.name === "Daedalus Mechanism")>>
	<<set $DaedalusEquip = false>>
	<<set $DaedalusFly = false>>
<</if>>

<<if !$ownedRelics.some(e => e.name === "Aeonglass with Endless Time")>>
	<<set $EndlessAeonglass = false>>
<</if>>

<<set $ManagedMisfortuneMax = 2 * $ownedRelics.filter(e => e.name === "Managed Misfortune").length>>
<<for $StoredCurse.length > $ManagedMisfortuneMax>>
	<<set _curse = $StoredCurse.pop()>>
	<<set _activeIndex = $ManagedMisfortuneActive.findIndex(e => e.name === _curse.name)>>
	<<if _activeIndex !== -1>>
		<<RemoveCurse _curse>>
		<<set $ManagedMisfortuneActive.deleteAt(_activeIndex)>>
	<</if>>
<</for>>

<<if !$ownedRelics.some(e => e.name === "Lightning Rook")>>
	<<set $LightningWear = false>>
<</if>>

<<if !$ownedRelics.some(e => e.name === "Luminous Phantasmagoria")>>
	<<set $LuminousWear = false>>
<</if>>

<<if !$ownedRelics.some(e => e.name === "Lambent Specter")>>
	<<set _i = $hiredCompanions.findIndex(e => e.id === setup.companionIds.golem)>>
	<<for _i !== -1>>
		<<set $hiredCompanions.deleteAt(_i)>>
		<<set _i = $hiredCompanions.findIndex(e => e.id === setup.companionIds.golem)>>
	<</for>>
<</if>>

<<if $abyssKnowCheatoff>>
	<<set $abyssKnow = 0>>
<<elseif $items[5].count > 0 || setup.haveSmartphone || $hiredCompanions.some(c => c.id === setup.companionIds.saeko)>>
	<<set $abyssKnow = 1>>
<<else>>
	<<set $abyssKnow = 0>>
<</if>>

<</widget>><|MERGE_RESOLUTION|>--- conflicted
+++ resolved
@@ -2,19 +2,11 @@
 <<widget "UpdateAttributes">>
 <<set $menCycleFlag = $mc.womb >= 1 && !$mc.isPregnant>>
 <<if $menCycleFlag && !$menCycleT_flag>>
-<<<<<<< HEAD
-	<<set $menCycleT = $time - 7>>
-	<<set $menCycleT_flag = true>>
-	/* If mc has the Heat/Rut curse, makes the heat cycle and menstruation cycle align. */
-	<<set $heatCycleT = $menCycleT>>
-	<<set $heatCycleT_flag = true>>
-=======
     <<set $menCycleT = $time - 7>>
     <<set $menCycleT_flag = true>>
     /* If mc has the Heat/Rut Curse, makes the heat cycle and menstruation cycle align. */
     <<set $heatCycleT = $menCycleT>>
     <<set $heatCycleT_flag = true>>
->>>>>>> 2cb9c7a5
 <</if>>
 <<if $mc.hasCurse('Heat/Rut') && !$heatCycleT_flag>>
 	<<set $heatCycleT = $time - 7>>
