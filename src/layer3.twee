:: Layer3 1 [image layer3]
<<nobr>>
<<set $currentLayer = 3>>
<<if $items[14].count > 0  || $cut == 1>>
	<<set $timeRed -= 1>>
<<endif>>
<<set $timeL3T1 = 0>>
<<set $timeL3T2 = 0>>
<<if $items[9].count > 0 || $items[10].count > 0 || $items[10].count > 0 || $light == 1>>
	<<set $timeRed += 1>>
<<endif>>
<<masteraudio stop>><<audio "layer3" volume 0.2 play loop>>
<<set $forageWater = 0>>
<</nobr>>
[img[setup.ImagePath+'Layer Intros/l3intro.png']]

@@.layerTitle;LAYER 3 - VEINS OF TARTARUS@@

As you reach the end of the second layer and the everpresent rain gradually abates, the terrain of the Abyss slowly begins to change alongside your march downward. The space between the rock formations you've been hiking down begins to shrink, the smaller rock outcroppings meerging into singular masses of land. Before long, the Abyss begins to feel less like a single pt and more like many tunnels burrowing through the earth, twisting and turning into themselves to form a massive, incomprehensible cave network. Whenever you speak, your own voice echoes back to beckon you further down.

The miasma produces no light in this layer, and these dark, twisted caverns are slow to navigate without a light source, such as a torch or flashlight. If you have such a source of light, you may subtract 1 day from all the time costs on this page. Remember that if you're using torches, they will last for exactly one choice in this layer - including ascending or descending layers.

The Abyss has various bioluminescent moss, mushrooms, and so on scattered about, so exploring these caves wihout a source of light isn't so implossible or as much of suicide mission as exploring caves on the surface without a light source would be - though doing so would still be quite difficult down here.

[[Walk through the third layer of the Abyss|Layer3 Hub]]
<<nobr>><<if $hiredCompanions.some(e => e.name === "Cherry")>>
	<<if $visitL3 == 0>>
	<<print "[[Use Cherry's chaotic luck|Layer3 Cherry]]">><br><<endif>>
<<endif>><</nobr>>


:: Layer3 Hub [layer3]
<<set $currentLayer = 3>><<if $timeL3T1 < 6 && $timeL3T2 < 5>><<set $visitL3 = 1>><<set $layerExit = 0>><<checkTime>><<CarryAdjust>>

Your steps echo as you walk through the seemingly endless, dimly-lit caves of the third layer. Occasionally a small sound comes from some direction, but you can't tell which. The light from the glowing fungus and plants on the walls seems off to you. As helpful as it is, it leaves you with a yearning to see the sun above the surface again soon.

The miasma produces no light in this layer, and these dark, twisted caverns are slow to navigate without a light source, such as a torch or flashlight. If you have such a source of light, you may subtract 1 day from all the time costs on this page. Remember that if you're using torches, they will last for exactly one choice in this layer - including ascending or descending layers.

What do you want to do while you are here?

<<nobr>>
<<set $layerTemp = random(0,20)>>
<<if $layerTemp == 1>>
<br><br>As you walk through the caverns of the third layer, you come across what initally seems to be a clear pond, a potential source of clean water! But upon further inspection, you realize that rather than water, it is a slime that is a very transluscent blue color. Luckily you noticed it in time and didn't consume any, but it serves as a reminder that strange things lurk in these tunnels. You notice a small crab suspended in the slime, apparently one that didn't recognize the difference between the slime and water until it was too late. <br><br>
<<elseif $layerTemp == 2>>
<br><br>You notice a scurrying out of the corner of your eye on one of the walls. Preparing yourself for the worst, you ready yourself for a fight against whatever you noticed, but instead you spot a few glowing, scurrying crabs, each about 5 centimeters across, using their claws to clip some fungus and consume it. The color of the crabs seems almost like the color of the light given off by the fungus. Perhaps this is a part of the ecosystem here?<br><br>
<<elseif $layerTemp == 3>>
<br><br>A few glowing crabs skitter in front of you and quickly dart into a hole in the wall. You notice what they're running from a moment after them as a small bundle of tentacles slides across the ground, reaching a long arm forward to grab one of the crabs. Once it has a hold of the crab, it seems to extend a number of tiny feeler tentacles that gently caress the crab over its entire body and over time work themselves into all of the crab's orifices. After a minute of infiltration, the tentacle blob turns around to where it came, crab in tow, and seems to be more leasuirely in its pace. Something inside you feels some empathy for that crab, given your own situation in the Abyss.<br><br>

<<endif>>

<<if $forageWater == 0>>
	<<print "You are not able to forage for daily water on this layer, due to the nature of the water source">><br>
	<<endif>>
<<if $forageFood == 1>>
	<<print "You are currently foraging for your daily food on this layer">><br>
	<<else>>
	<<print "You are not currently foraging for your daily food on this layer">><br><<endif>>
<<if !isPlaying("layer3")>>
	<<masteraudio stop>><<audio "layer3" volume 0.2 play loop>>
<<endif>>
<br>
[[Use Items and Relics]]<br>
<<if $hiredCompanions.length > 0>>
[[Interact with your party|Party overview]] <<CheckParty>><br>
<<endif>>
<</nobr>>
[[Learn about the threats on this layer|Layer3 Threats]]
[[Check for food and water you can forage for|Layer3 Forage]]
[[Search for relics|Layer3 Relics]]
[[Take on curses to purge your corruption|Layer3 Curses]]
[[Look for any wonders you can take advantage|Layer3 Wonders]]
[[View the Layer 3 habitation option|Layer3 Habitation]]

[[Look up towards the surface|Layer3 Ascend 1]]
[[Look down at the next layer|Layer3 Exit1]]

<<elseif $timeL3T2 < 5>>

Out of nowhere, you notice a slimy tendril reaching towards you from the darkness in front of you. As it rapidly closes in on you, the fact that the only thing the tentacle is attached to is a mass of more tentacles becomes apparent, and it becomes clear what you're dealing with. It appears that you've caught the attention of a lesser tentacle beast.

[[Deal with the lesser tentacle beast|Layer3 Threat1 Main]]

<<else>>

As you wander through the semi-darkness by only the dimmest natural light, you bump into something wet. When you look down, you realize it's actually a transparent slime you didn't notice due to the dark! It seems like you've been caught by a slackslime.

[[Deal with the slackslime|Layer3 Threat2 Main]]

<<endif>>


:: Layer3 Threats [image layer3]
[img[setup.ImagePath+'Clipped-Fin/Abyss Diver Page 4-threats.png']]

[[Return to exploring the third layer|Layer3 Hub]]


:: Layer3 Forage [image layer3]
[img[setup.ImagePath+'Clipped-Fin/Abyss Diver Page 4-foraging.png']]

If you decide to start foraging for food or water, it means that you will not reduce your stored food rations or water supply while consuming time on tasks in this layer, but you will not obtain more supplies by starting to forage here.

<<nobr>>
<<if $forageFood == 0>>
	<<print "[[Start foraging for Crystalline Confectionaries for food|Layer3 Forage][$forageFood = 1]]">><br>
	<<else>>
	<<print "[[Stop foraging for food|Layer3 Forage][$forageFood = 0]]">><br>
<<endif>>
<<if $items[2].count > 0>>
[[Fill your empty flasks with water from Underground Rivers|Layer3 Flasks]]<br>
<<else>>
You need empty flasks to fill them with water from the Underground Rivers.<br>
<<endif>>
<</nobr>>

[[Return to exploring the rest of the layer|Layer3 Hub]]


:: Layer3 Relics [image layer3]
<<if $timeL3T1 < 6 && $timeL3T2 < 5>><<set $totalRelics = $ownedRelics.concat($soldRelics)>>
[img[setup.ImagePath+'Clipped-Fin/Abyss Diver Page 4-relics.png']]

<<nobr>><<if $totalRelics.some(e => e.name === "Sibyl Blend")>>
	<<else>><<print "[[Pick up the Sibyl Blend]]">>
<<endif>><</nobr>>
<<nobr>><<if $totalRelics.some(e => e.name === "Pangea Shaker")>>
	<<else>><<print "[[Pick up the Pangea Shaker]]">>
<<endif>><</nobr>>
<<nobr>><<if $totalRelics.some(e => e.name === "From Seafoam")>>
	<<else>><<print "[[Pick up the From Seafoam]]">>
<<endif>><</nobr>>
<<nobr>><<if $totalRelics.some(e => e.name === "Orbweaver") || ($items[11].count == 0 && $rope == 0)>>
	<<else>><<print "[[Pick up the Orbweaver]]">>
<<endif>><</nobr>>
<<nobr>><<if $totalRelics.some(e => e.name === "Soulseeker")>>
	<<else>><<print "[[Pick up the Soulseeker]]">>
<<endif>><</nobr>>
<<nobr>><<if $totalRelics.some(e => e.name === "Tranquility Knell")>>
	<<else>><<print "[[Pick up the Tranquility Knell]]">>
<<endif>><</nobr>>
<<nobr>><<if $totalRelics.some(e => e.name === "Lightning Rook")>>
	<<else>><<print "[[Pick up the Lightning Rook]]">>
<<endif>><</nobr>>
<<nobr>><<if $totalRelics.some(e => e.name === "Acrobatic Accord") || ($items[15].count == 0 && $scuba == 0)>>
	<<else>><<print "[[Pick up the Acrobatic Accord]]">>
<<endif>><</nobr>>
<<nobr>><<if $totalRelics.some(e => e.name === "Managed Misfortune")>>
	<<else>><<print "[[Pick up the Managed Misfortune]]">>
<<endif>><</nobr>>
<<nobr>><<if $totalRelics.some(e => e.name === "Breathless Exhale")>>
	<<else>><<print "[[Pick up the Breathless Exhale]]">>
<<endif>><</nobr>>
<<nobr>><<if $totalRelics.some(e => e.name === "Sharing Shears")>>
	<<else>><<print "[[Pick up the Sharing Shears]]">>
<<endif>><</nobr>>
<<nobr>><<if $totalRelics.some(e => e.name === "Rose-tinted Spectacles")>>
	<<else>><<print "[[Pick up the Rose-tinted Spectacles]]">>
<<endif>><</nobr>>

[[Continue exploring the third layer|Layer3 Hub]]

<<elseif $timeL3T2 < 5>>

Out of nowhere, you notice a slimy tendril reaching towards you from the darkness in front of you. As it rapidly closes in on you, the fact that the only thing the tentacle is attached to is a mass of more tentacles becomes apparent, and it becomes clear what you're dealing with. It appears that you've caught the attention of a lesser tentacle beast.

[[Deal with the lesser tentacle beast|Layer3 Threat1 Main]]

<<else>>

As you wander through the semi-darkness by only the dimmest natural light, you bump into something wet. When you look down, you realize it's actually a transparent slime you didn't notice due to the dark! It seems like you've been caught by a slackslime.

[[Deal with the slackslime|Layer3 Threat2 Main]]

<<endif>>


:: Layer3 Curses [image layer3]
<<GenderCorrected>>[img[setup.ImagePath+'Clipped-Fin/Abyss Diver Page 4-curses.png']]

<<nobr>><<if $playerCurses.some(e => e.name === "Submissiveness Rectification A") || $playerCurses.some(e => e.name === "Power Dom")>>
	<<else>><<print "[[Take on Submissiveness Rectification A]]">>
<<endif>><</nobr>>
<<nobr>><<if $playerCurses.some(e => e.name === "Gender Reversal C")>>
	<<else>><<print "[[Take on Gender Reversal C]]">>
<<endif>><</nobr>>
<<nobr>><<if $playerCurses.some(e => e.name === "Asset Robustness C") || $playerCurses.some(e => e.name === "Shrunken Assets")>>
	<<else>><<print "[[Take on Asset Robustness C]]">>
<<endif>><</nobr>>
<<nobr>><<if $playerCurses.some(e => e.name === "Clothing Restriction B")>>
	<<else>><<print "[[Take on Clothing Restriction B]]">>
<<endif>><</nobr>>
<<nobr>><<if $playerCurses.some(e => e.name === "Power Dom") || $playerCurses.some(e => e.name === "Submissiveness Rectification A") || $playerCurses.some(e => e.name === "Submissiveness Rectification B")>>
	<<else>><<print "[[Take on Power Dom]]">>
<<endif>><</nobr>>
<<nobr>><<if $playerCurses.some(e => e.name === "20/20000000")>>
	<<else>><<print "[[Take on 20/20000000]]">>
<<endif>><</nobr>>
<<nobr>><<if $playerCurses.some(e => e.name === "Comic Relief")>>
	<<else>><<print "[[Take on Comic Relief]]">>
<<endif>><</nobr>>
<<nobr>><<if $playerCurses.some(e => e.name === "Equal Opportunity")>>
	<<else>><<print "[[Take on Equal Opportunity]]">>
<<endif>><</nobr>>
<<nobr>><<if $playerCurses.some(e => e.name === "Absolute Pregnancy") || $playerCurses.some(e => e.name === "Absolute Birth Control")>>
	<<else>><<print "[[Take on Absolute Pregnancy]]">>
<<endif>><</nobr>>
<<nobr>><<if $playerCurses.some(e => e.name === "Absolute Birth Control") || $playerCurses.some(e => e.name === "Absolute Pregnancy")|| $playerCurses.some(e => e.name === "Wacky Wombs")|| $playerCurses.some(e => e.name === "Omnitool")>>
	<<else>><<print "[[Take on Absolute Birth Control]]">>
<<endif>><</nobr>>
<<nobr>><<if $app.womb > 1 || $playerCurses.some(e => e.name === "Absolute Birth Control")>>
	<<else>><<print "[[Take on Wacky Wombs]]">>
<<endif>><</nobr>>
<<nobr>><<if $playerCurses.some(e => e.name === "Omnitool") || $playerCurses.some(e => e.name === "Absolute Birth Control")>>
	<<else>><<print "[[Take on Omnitool]]">>
<<endif>><</nobr>>
<<nobr>><<if $playerCurses.some(e => e.name === "Gooey")>>
	<<else>><<print "[[Take on Gooey]]">>
<<endif>><</nobr>>
<<nobr>><<if $playerCurses.some(e => e.name === "Rainbow Swirl")>>
	<<else>><<print "[[Take on Rainbow Swirl]]">>
<<endif>><</nobr>>
<<nobr>><<if $playerCurses.some(e => e.name === "Double Pepperoni")>>
	<<else>><<print "[[Take on Double Pepperoni]]">>
<<endif>><</nobr>>
<<nobr>><<if $playerCurses.some(e => e.name === "Literal Blushing Virgin")>>
	<<else>><<print "[[Take on Literal Blushing Virgin]]">>
<<endif>><</nobr>>

[[Allow the Abyss to bestow a random curse upon you|Layer3 Curses Random]]

<<if $escBalDepl==0>>
	[[Return to exploring layer 3|Layer3 Hub]]
<<else>>
	[[Return to your balloon|Escape Balloon L3]]
<<endif>>


:: Layer3 Wonders [image layer3]
[img[setup.ImagePath+'Clipped-Fin/Abyss Diver Page 4-wonders.png']]

<<nobr>>
<<if $scalesUsed == 0>>
Would you like to use the Gossamery Scales to gain dubloons based on your corruption?<br>
[[Yes, use the Scales to gain dubloons|Layer3 Scales 1]]<br><br>
Would you like to use the Gossamery Scales to gain corruption based on your dubloons?<br>
[[Yes, use the Scales to gain corruption|Layer3 Scales 2]]<br><br>
<<else>>
You have already used the scales on your journey. You may not use them again.
<<endif>>
<<if ($hiredCompanions.length > 0) && ($skewedForced < 4)>>
	Would you like to use the Skewed Shrine to give a curse to one of your willing companions at the cost of <<print ($skewedUsed * 5)>> dubloons?<br>
	<<link "Yes, travel to the Skewed Shrine to transfer a curse" "Layer3 Skewed1a">>
		<<set $tempTime = 3>>
		<<include "Layer3Time">>
	<</link>><br><br>
	Would you like to use the Skewed Shrine to force a curse on one of your unwilling companions at the cost of <<print ($skewedUsed * 5)>> dubloons?<br>
	<<link "Yes, travel to the Skewed Shrine to force a curse" "Layer3 Skewed 2a">>
		<<set $tempTime = 3>>
		<<include "Layer3Time">>
	<</link>><br><br>
	<<elseif $skewedForced > 4>>
	None of your companions trust you at this shrine. None will get close enough for you to use the shrine with them. They watch you with eyes full of fear and anger, as if they could bolt at any moment and leave you alone in the Abyss.<br><br>
	<<else>>
	You must have companions if you would like to use the Skewed Shrine.<br><br>
<<endif>>
<</nobr>>
<<[[Layer3 Hub]]>>


:: Layer3 Habitation [image layer3]
[img[setup.ImagePath+'Clipped-Fin/Abyss Diver Page 4-habitation.png']]

<<return>>

<<nobr>>
	<<if $corruption >= 0>>
	[[Choose to stay on the third layer|Habitation Ending]]
	<<else>>
	You must have a corruption value of 0 or greater to choose a habitation option.
<<endif>>
<</nobr>>


:: Layer3 Ascend 1 [layer3]
Ascending to the previous layer will take 6 days, and cost 25 corruption.

In case you were wondering, there is one straight-shot passage through this layer between layers two and four that baloons funnel into on their way up through the Abyss. However, the sides of the tunnel are coated in a concentrated form of miasma that make it essentially impossible to get through without using a balloon or another way of flying.

[[Continue your ascent|Layer3 Ascend2]]
[[Turn back and continue your business on the third layer|Layer3 Hub]]


:: Layer3 Exit1 [layer3]
Descending further still will take 6 days. The tunnels are so twisted and involve so much turning around and climbing up and down that the trip through the layer is about the same length, whether you're ascending or descending.

Easily-accessible foraged food isn't guaranteed from here on. Taking a gun with plenty of ammunition is advised if you wish to continue living off the land.

In the deeper parts of the layer, a cold breeze occasionally blows through the caverns, hinting at something frigid deeper below.

[[Turn back and continue your business on the third layer|Layer3 Hub]]
[[Continue your descent to the fourth layer|Layer3 Exit2]]


:: Layer3 Ascend2 [layer3]
<<nobr>>
<<if $layerExit == 0>>
	<<set $layerExit = 1>>
<<<<<<< HEAD

	<<set $tempTime=6>>
	<<include "GeneralTimeSetup">>
	<<set $layerExitTime = $tempTime>>
=======
	<<if $status.duration > 0>>
		<<set $status.duration -= 1>>
		<<else>>
		<<set $status.penalty = 0>>
	<<endif>>
	<<set $layerExitTime = (Math.max(6 - $timeRed + $status.penalty, 0))>>
>>>>>>> 1f184a5b
<<endif>>

<<for $i = 0; $i < 99; $i++>>
		<<set $timeL3T1 += 1>>
	<<if $items[9].count > 0 || $items[10].count > 0 || $items[10].count > 0 || $light == 1>>
		<<else>><<set $timeL3T2 += 1>>
	<<endif>>
	<<if $forageWater == 0>>
		<<if $items[3].count > 0>>
			<<set $items[3].count -= 1>>
			<<set $items[2].count += 1>>
		<<else>>
			<<set $items[0].count -= 1>>
		<<endif>>
		<<else>>
		<<set $waterL3 += 1>>
	<<endif>>
<<if $forageFood == 0>>
		<<set $items[1].count -= 1>>
	<<else>>
		<<set $foodL3 += $tempTime>>
		<<if $abyssKnow == 0>>
			<<for $i = 0; $i < $tempTime; $i++>>
				<<set $AgeLog.push($ForageFoodMajor)>>
			<</for>>
		<<else>>
			<<for $i = 0; $i < $tempTime; $i++>>
				<<set $AgeLog.push($ForageFoodMinor)>>
			<</for>>
		<<endif>>
<<endif>>
	<<set $time += 1>>
	<<if $hexflame > 9>>
		<<set $hexflame -= 1>>
	<<endif>>
	<<set $layerExitTime -= 1>>
	<<if $layerExitTime == 0>>
		<<break>>
	<<endif>>

	<<if $timeL3T1 > 5>>

<br>Out of nowhere, you notice a slimy tendril reaching towards you from the darkness in front of you. As it rapidly closes in on you, the fact that the only thing the tentacle is attached to is a mass of more tentacles becomes apparent, and it becomes clear what you're dealing with. It appears that you've caught the attention of a lesser tentacle beast.<br><br>

[[Deal with the lesser tentacle beast|Layer3 Threat1 Ascend]]<br>

		<<break>>
	<<endif>>
		<<if $timeL3T2 > 4>>
		<br>As you wander through the semi-darkness by only the dimmest natural light, you bump into something wet. When you look down, you realize it's actually a transparent slime you didn't notice due to the dark! It seems like you've been caught by a slackslime.<br><br>

[[Deal with the slackslime|Layer3 Threat2 Ascend]]<br>
		<<break>>
	<<endif>>
<</for>>


<</nobr>><<if $layerExitTime == 0>>
<<nobr>>
<<if $items[14].count > 0 || $cut == 1>>
	<<set $timeRed += 1>>
<<endif>>
<<if $items[9].count > 0 || $items[10].count > 0 || $items[10].count > 0 || $light == 1>>
	<<set $timeRed -= 1>>
<<endif>>
<<set $corruption -= (25 - $corRed)>>
<</nobr>>
You continue through the dark winding caverns for days on end. After a long and monotonous journey, broken up only by evading threats that may have interrupted you, you notice that the caves are opening up. The sheer stone walls morphing into large rock formations, then shrinking and making way for the jungle of the second layer. A familiar sound of eternal rainfall welcomes you back to the second layer.

[[Return to the second layer|Layer2 Hub]]

<<endif>>


:: Layer3 Scales 1 [layer3]
<<nobr>>
<<set $temp = Math.round($corruption / 5)>>
<<set $dubloons += $temp>>'
<<set $scalesUsed = 1>>
<<set $tempTime = 2>>
<<include "Layer3Time">>
<</nobr>>
[img[setup.ImagePath+'Wonders/gossameryscales.png']]

The moment you touch the scales you feel a slight shock, almost like static. As you flinch away from them you notice a clinking sound of metal hitting metal. After only a blink you see some dubloons on the once-empty scales! After you count them, you find that you have gained $temp dubloons!

Once you pick them up, the luster of the scales fades, indicating that they will not allow you to use their power again.

[[Continue exploring the layer|Layer3 Hub]]


:: Layer3 Scales 2 [layer3]
<<nobr>>
<<set $temp = Math.round($dubloons / 5)>>
<<set $corruption += $temp>>
<<set $scalesUsed = 1>>
<<set $tempTime = 2>>
<<include "Layer3Time">>
<</nobr>>
[img[setup.ImagePath+'Wonders/gossameryscales.png']]

You place all of your dubloons on one side of the scale, hoping that they will reward you for you investment and savings. The moment you place the final dubloon on the scale, you feel a gentle pulse of... from the scales. It felt warm and vaguely soothing, as if it were purging you of a part of the miasma's corrupting effects.

You have gained $temp corruption points!

As you pick up the dubloons from the scales, you notice that the luster of the scales seems to have faded. Perhaps they only had tht final use left in them or perhaps they will only serve to help you one time. Regardless, you won't be using them again on this journey.

[[Continue exploring the layer|Layer3 Hub]]


:: Layer3 Skewed1a [layer3 noreturn]
[img[setup.ImagePath+'Wonders/slantedshrine.png']]

Which curse would you like to transfer to your willing companion? It can't be too bad if they agreed to take it on.

<<nobr>>
<<for _companion range $hiredCompanions>>
	<<capture _companion>>
		<<for $j = 0; $j < $playerCurses.length; $j++>>
			<<if $j==0>>
				<<print "_companion.name doesn't mind taking:">><br>
			<<endif>>
			<<if setup.willingCurses[_companion.name].includes($playerCurses[$j].name)>>
				<<capture $j>>
					<<print "$playerCurses[$j].name">>
					<<link "Choose" "Layer3 Skewed1a">>
						<<set _companion.curses.push($playerCurses[$j])>>
						<<set $playerCurses.deleteAt($j)>>
						<<set $dubloons -= ($skewedUsed * 5)>>
						<<set $skewedUsed += 1>>
					<</link>><br>
				<</capture>>
			<<endif>>
		<</for>>
	<</capture>>
<</for>>
<</nobr>>
[[On second thought, maybe a more forceful approach is warrented|Layer3 Skewed 2a]]
[[Return to exploring layer 3|Layer3 Hub]]

:: Layer3 Skewed 2a [layer3 noreturn]
[img[setup.ImagePath+'Wonders/slantedshrine.png']]

Which curse would you like to force on your unwilling companion?

You hear a muffled sound from your incapacitated companion as you ponder your options.

<<nobr>>
<<for $i = 0; $i < $playerCurses.length; $i++>>
	<<capture $i>>
		<<print $playerCurses[$i].name>><<print " ">><<print "[[Choose|Layer3 Skewed2b][$temp to $i]]">><br>
	<</capture>>
<</for>>
<</nobr>>

<<return>>


:: Take on Submissiveness Rectification A [layer3]
<<set $playerCurses.push($curse25)>><<set $corruption += $curse25.corr>><<set $LibidoLog.push($curse25)>>
You have successfully taken on the $curse25.name curse. Hopefully you are ok with accepting the permanent consequences.

[[Accept more curses from the third layer|Layer3 Curses]]
<<if $escBalDepl==0>>
	[[Return to exploring layer 3|Layer3 Hub]]
<<else>>
	[[Return to your balloon|Escape Balloon L3]]
<<endif>>


:: Take on Asset Robustness C [layer3]
<<set $playerCurses.push($curse27)>><<set $corruption += $curse27.corr>><<set $GenderLog.push($curse27)>>

You have successfully taken on the $curse27.name curse. Hopefully you are ok with accepting the permanent consequences.

[[Accept more curses from the third layer|Layer3 Curses]]
<<if $escBalDepl==0>>
	[[Return to exploring layer 3|Layer3 Hub]]
<<else>>
	[[Return to your balloon|Escape Balloon L3]]
<<endif>>



:: Take on Clothing Restriction B [layer3]
<<if $app.breasts > 4>><<set $curse28.appDesc += "A shame, because you'd really appreciate the support for your breasts. ">><<endif>><<set $playerCurses.push($curse28)>><<set $corruption += $curse28.corr>>

You have successfully taken on the $curse28.name curse. Hopefully you are ok with accepting the permanent consequences.

[[Accept more curses from the third layer|Layer3 Curses]]
<<if $escBalDepl==0>>
	[[Return to exploring layer 3|Layer3 Hub]]
<<else>>
	[[Return to your balloon|Escape Balloon L3]]
<<endif>>


:: Take on Power Dom [layer3]
<<set $playerCurses.push($curse29)>><<set $corruption += $curse29.corr>><<set $LibidoLog.push($curse29)>>
You have successfully taken on the $curse29.name curse. Hopefully you are ok with accepting the permanent consequences.

[[Accept more curses from the third layer|Layer3 Curses]]
<<if $escBalDepl==0>>
	[[Return to exploring layer 3|Layer3 Hub]]
<<else>>
	[[Return to your balloon|Escape Balloon L3]]
<<endif>>


:: Take on 20/20000000 [layer3]
<<set $playerCurses.push($curse30)>><<set $corruption += $curse30.corr>>

You have successfully taken on the $curse30.name curse. Hopefully you are ok with accepting the permanent consequences.

[[Accept more curses from the third layer|Layer3 Curses]]
<<if $escBalDepl==0>>
	[[Return to exploring layer 3|Layer3 Hub]]
<<else>>
	[[Return to your balloon|Escape Balloon L3]]
<<endif>>


:: Take on Comic Relief [layer3]
<<if $playerCurses.some(e => e.name === "Power Dom")>><<set $curse31.appDesc += "It's especially annoying, because no one ever lets you take charge! ">><<endif>><<set $playerCurses.push($curse31)>><<set $corruption += $curse31.corr>>

You have successfully taken on the $curse31.name curse. Hopefully you are ok with accepting the permanent consequences.

[[Accept more curses from the third layer|Layer3 Curses]]
<<if $escBalDepl==0>>
	[[Return to exploring layer 3|Layer3 Hub]]
<<else>>
	[[Return to your balloon|Escape Balloon L3]]
<<endif>>


:: Take on Equal Opportunity [layer3]
<<set $playerCurses.push($curse32)>><<set $corruption += $curse32.corr>>

You have successfully taken on the $curse32.name curse. Hopefully you are ok with accepting the permanent consequences.

[[Accept more curses from the third layer|Layer3 Curses]]
<<if $escBalDepl==0>>
	[[Return to exploring layer 3|Layer3 Hub]]
<<else>>
	[[Return to your balloon|Escape Balloon L3]]
<<endif>>


:: Take on Absolute Pregnancy [layer3]
<<if $app.vagina == 0 || $app.womb == 0>><<set $curse33.appDesc += "Hope you're happy with paying child support! ">><<else>><<set $curse33.appDesc += "Hope you're happy with constant pregnancy! ">><<endif>><<set $playerCurses.push($curse33)>><<set $corruption += $curse33.corr>>

You have successfully taken on the $curse33.name curse. Hopefully you are ok with accepting the permanent consequences.

[[Accept more curses from the third layer|Layer3 Curses]]
<<if $escBalDepl==0>>
	[[Return to exploring layer 3|Layer3 Hub]]
<<else>>
	[[Return to your balloon|Escape Balloon L3]]
<<endif>>


:: Take on Absolute Birth Control [layer3]
<<set $playerCurses.push($curse34)>><<set $corruption += $curse34.corr>>

You have successfully taken on the $curse34.name curse. Hopefully you are ok with accepting the permanent consequences.

[[Accept more curses from the third layer|Layer3 Curses]]
<<if $escBalDepl==0>>
	[[Return to exploring layer 3|Layer3 Hub]]
<<else>>
	[[Return to your balloon|Escape Balloon L3]]
<<endif>>


:: Take on Wacky Wombs [layer3]
<<set $playerCurses.push($curse35)>><<set $corruption += $curse35.corr>><<set $GenderLog.push($curse35)>>

You have successfully taken on the $curse35.name curse. Hopefully you are ok with accepting the permanent consequences.

What is the location of the womb you would like to add?
<<if $app.womb==0>> 
	<<radiobutton "$curse35.variation1" "throat" checked>> Throat
	<<radiobutton "$curse35.variation1" "urethra" >> Urethra
	<<radiobutton "$curse35.variation1" "anus" >> Anus
	<<if $vagina > 0 >>
		<<radiobutton "$curse35.variation1" "vagina" >> Vagina
	<<endif>>
<<else>>
	<<radiobutton "$curse35.variation2" "throat" checked>> Throat
	<<radiobutton "$curse35.variation2" "urethra" >> Urethra
	<<radiobutton "$curse35.variation2" "anus" >> Anus
	<<if $vagina > 0 >>
		<<radiobutton "$curse35.variation2" "vagina" >> Vagina
	<<endif>>
<<endif>>


[[Accept more curses from the third layer|Layer3 Curses]]
<<if $escBalDepl==0>>
	[[Return to exploring layer 3|Layer3 Hub]]
<<else>>
	[[Return to your balloon|Escape Balloon L3]]
<<endif>>


:: Take on Omnitool [layer3]
<<if $app.vagina == 1 || $app.womb > 0>><<set $curse36.appDesc += "You can get pregnant even from having sex with monsters and animals. ">><<else>><<set $curse36.appDesc += "You can even impregnate monsters and animals. ">><<endif>><<set $playerCurses.push($curse36)>><<set $corruption += $curse36.corr>>

You have successfully taken on the $curse36.name curse. Hopefully you are ok with accepting the permanent consequences.

[[Accept more curses from the third layer|Layer3 Curses]]
<<if $escBalDepl==0>>
	[[Return to exploring layer 3|Layer3 Hub]]
<<else>>
	[[Return to your balloon|Escape Balloon L3]]
<<endif>>


:: Take on Gooey [layer3]
<<set $playerCurses.push($curse37)>><<set $corruption += $curse37.corr>>

A sudden wave of nausea washes over your entire body, as if your stomach was turning inside out inside of you. You heave to vomit, but nothing comes out, instead the feeling of nausea increases.

You dry heave again, and again, but nothing comes out and the sensation only becomes more and more intense. You squeeze your fists tightly in frustration, but strangely your fingers seem to almost sink into the flesh of you palm.

The feeling of nausea wanes and you finally have a chance to examine your body for any changes. At first glance, you don't seem any different, but that only lasts for one glance, as your whole body seems more fluid, more gooey.

A few quick experiments indicate that your whole body is now made of some goo-like substance that is malleable, but always returns to your base shape if deformed. Luckily you still seem to be about as strong as you were before, but the sensation of moving is always a little different. Maybe it's because you don't have the same sort of muscles or skin or some other part of your body, but everything is just a little bit different.

Despite the drastic change, you don't have much time to ponder it as you do need to get moving once again eventually. It will certainly be a big change in your life to be a being of slime and goo rather than flesh and bone for the rest of your life.

[[Accept more curses from the third layer|Layer3 Curses]]
<<if $escBalDepl==0>>
	[[Return to exploring layer 3|Layer3 Hub]]
<<else>>
	[[Return to your balloon|Escape Balloon L3]]
<<endif>>


:: Take on Rainbow Swirl [layer3]
<<set $playerCurses.push($curse38)>><<set $corruption += $curse38.corr>>

You have successfully taken on the $curse38.name curse. Hopefully you are ok with accepting the permanent consequences.

Please enter your new skin/eye color:

<<textbox "$curse38.variation" "pink" "Layer3 Curses">>


:: Take on Double Pepperoni [layer3]
<<set $playerCurses.push($curse39)>><<set $corruption += $curse39.corr>>

You have successfully taken on the $curse39.name curse. Hopefully you are ok with accepting the permanent consequences.

[[Accept more curses from the third layer|Layer3 Curses]]
<<if $escBalDepl==0>>
	[[Return to exploring layer 3|Layer3 Hub]]
<<else>>
	[[Return to your balloon|Escape Balloon L3]]
<<endif>>


:: Take on Literal Blushing Virgin [layer3]
<<set $playerCurses.push($curse40)>><<set $corruption += $curse40.corr>>

You have successfully taken on the $curse40.name curse. Hopefully you are ok with accepting the permanent consequences.

[[Accept more curses from the third layer|Layer3 Curses]]
<<if $escBalDepl==0>>
	[[Return to exploring layer 3|Layer3 Hub]]
<<else>>
	[[Return to your balloon|Escape Balloon L3]]
<<endif>>


:: Take on Gender Reversal C [layer3]
<<set $playerCurses.push($curse26)>><<set $corruption += $curse26.corr>><<set $GenderLog.push($curse26)>>

You have successfully taken on the $curse26.name curse. Hopefully you are ok with accepting the permanent consequences.

[[Accept more curses from the third layer|Layer3 Curses]]
<<if $escBalDepl==0>>
	[[Return to exploring layer 3|Layer3 Hub]]
<<else>>
	[[Return to your balloon|Escape Balloon L3]]
<<endif>>


:: Layer3 Flasks [layer3]
<<nobr>>
<<set $riverVisit = 1>>
<<if $status.duration > 0>>
	<<set $status.duration -= 1>>
	<<else>>
	<<set $status.penalty = 0>>
<<endif>>
<<set $tempTime = (Math.max(4 - $timeRed + $status.penalty - $riverVisit -$abyssKnow, 0))>>
<<set $timeL3 += $tempTime>>
<<if $items[9].count < 1 && $items[10].count < 1 && !($ownedRelics.some(e => e.name === "Firmament Pigment"))>>
	<<set $timeL3T2 += $tempTime>>
<<endif>>
<<set $timeL3T1 += $tempTime>>
<<set $time += $tempTime>>
<<if $forageFood == 0>>
		<<set $items[1].count -= $tempTime>>
	<<else>>
		<<set $foodL3 += $tempTime>>
		<<if $abyssKnow == 0>>
			<<for $i = 0; $i < $tempTime; $i++>>
				<<set $AgeLog.push($ForageFoodMajor)>>
			<</for>>
		<<else>>
			<<for $i = 0; $i < $tempTime; $i++>>
				<<set $AgeLog.push($ForageFoodMinor)>>
			<</for>>
		<<endif>>
<<endif>>
<<for $i = 0; $i < $tempTime; $i++>>
	<<if $forageWater == 0>>
		<<if $items[3].count > 0>>
			<<set $items[3].count -= 1>>
			<<set $items[2].count += 1>>
		<<else>>
			<<set $items[0].count -= 1>>
		<<endif>>
		<<else>>
		<<set $waterL3 += 1>>
	<<endif>>
	<<if $hexflame > 9>>
		<<set $hexflame -= 1>>
	<<endif>>
<</for>>


<<for $i = 0; $i < 999; $i++>>
	<<if $items[2].count > 0>>
		<<set $items[3].count += 1>>
		<<set $items[2].count -= 1>>
		<<set $waterL3 += 1>>
	<<else>>
		<<break>>
	<<endif>>
<</for>>
<</nobr>>

[img[setup.ImagePath+'Foraging/undergroundrivers.png']]

After spending $tempTime days searching for a river, you manage to eventually find one. In an effort to replenish the water it cost you to get here, you fill all your flasks, taking in the cool, fresh water.

As predicted, the water is pure and you can drink it without side effects!

[[Return to exploring your food and water options on this layer|Layer3 Forage]]


:: Layer3 Skewed2b [layer3 noreturn]
[img[setup.ImagePath+'Wonders/slantedshrine.png']]

Which companion would you like to force the curse of $playerCurses[$temp].name on?

The magic of the shrine wisps through the air menacingly as your victim struggles helplessly.

<<nobr>>
<<for $i = 0; $i < $hiredCompanions.length; $i++>>
	<<capture $i>>
	<<print $hiredCompanions[$i].name>><<print " ">><<print "[[Transfer|Layer3 Skewed Apply][$hiredCompanions[$i].curses.push($playerCurses[$temp]), $temp2=$i]]">><br>
	<</capture>>
<</for>>
<</nobr>>


:: Layer3 Skewed Apply [layer3 noreturn]
[img[setup.ImagePath+'Wonders/slantedshrine.png']]

<<nobr>>
<<set $targetCurse = $playerCurses[$temp]>>
<<include "CurseRemoval" >>
<<set $dubloons -= ($skewedUsed * 5)>>
<<set $skewedUsed += 1>>
<<set $skewedForced += 1>>
<<set _companionName = $hiredCompanions[$temp2].name>>
<<set _affectionPenalty = 4 - $hsswear>>
<<include "Companion Mistreatment Reaction">>
<</nobr>>
[[Stand in front of the shrine to force another curse|Layer3 Skewed 2a][$choice1=0,$choice2=0]]
[[On second thought, maybe a more diplomatic approach would be advisable|Layer3 Skewed1a][$choice1=0,$choice2=0]]
[[Continue with your journey|Layer3 Hub][$choice1=0,$choice2=0]]


:: Layer3 Threat1 Main [layer3]
<<set $timeL3T1 -= 6>>
[img[setup.ImagePath+'Threats/lessertentaclebeast.png']]

How do you want to deal with the tentacle beast moving in on you?


<<nobr>>
<<if $items[14].count > 0>>
	You can fight it with a sword, but it's dangerous. You'd likely end up with mild injuries increasing your next 3 travel times by 1 days each.<br>
	[[Fight it off with your sword yourself|Layer3 Hub][$status.duration = (3 - $statRed), $status.penalty = 1]]<br><br>
<<endif>>
<<if $items[14].count > 0 && $hiredCompanions.some(e => e.name === "Khemia")>>
	Khemia has enough expertise with a blade to be able to fight it off without taking any injuries or penalties, if you let him fight for you.<br>
	[[Have Khemia fight it off with a sword|Layer3 Hub][$status.duration = (3 - $statRed), $status.penalty = 1]]<br><br>
<<endif>>
<<if $items[13].count > 0 && $items[20].count > 10>>
	Due to its amorphous nature, it will take at least 11 bullets to take down the monster.<br>
	[[Shoot it with your pistol|Layer3 Hub][$items[20].count -= (11 - $bullRed)]]<br><br>
<<endif>>
<<if $slingshot == 1>>
Your Brave Vector slingshot can be used like a gun, but it will take many shots to bring down the amorphous creature. Luckily pebbles to use as ammo are abundant in the rocky caves of this layer.<br>
[[Defeat it with the Brave Vector|Layer3 Hub]]<br><br>
<<endif>>
If you allow it to overpower you, it will give you a very thorough tentacle fucking, leaving you with a serious limp, increasing your next 3 travel times by 2 days each. <br>
[[Allow it to overpower you|Layer3 Hub][$status.duration = (3 - $statRed), $status.penalty = 2]]<br>

<<if $hiredCompanions.length < 1 && $ownedRelics.some(e => e.name === "Creepy Doll") && $app.appAge<18>>
<br><br>As the tentacles close in on you, you suddenly hear an ethereal voice talking to you, seeming to come from nowhere and all around at the same time.<br><br>

<<say $creepydoll>>Don't be scared, nobody will hurt you. Just hold me tight and all the bad things will disappear. <</say>><br>

A pleasant warmth radiates from the Creepy Doll, ushering you to hold it close and invite it into yout heart.<br><br>

<<link "Hold the doll tight and squeeze your eyes shut" "Layer3 Hub">>
  <<dollTF>>
<</link>><br>
<<endif>>

<</nobr>>

Use the following option only if you have specifically considered your inventory and made a plan of how to use what you have to take down a beast.
[[Use a combination of relics not mentioned above you believe would be able to overpower one of the beasts|Layer3 Hub]]


:: Layer3 Threat2 Main [layer3]
<<nobr>>
<<set $tempTime = 2>>
<<set $timeL3T2 -= 5>>
<<if $playerCurses.some(e => e.name === "Gooey")>>
	<<set $tempTime = 1>>
<<endif>>
<<set $items[0].count -= $tempTime>>
<<set $items[1].count -= $tempTime>>
<<set $time += $tempTime>>
<<set $timeL3 += $tempTime>>
<</nobr>>
[img[setup.ImagePath+'Threats/slackslime.png']]

The ameboid creature that has trapped you seem to hiss slightly, then you smell something a little strange before your muscles completely relax. It seems that no matter how much you try, you aren't able to move at all.

The slime moves slowly, but surely over your paralyzed body and into your most sensitive locations. Even though you can't move, you can feel every moment the creature spends milking your sexual fluids for protein.

<<if $playerCurses.some(e => e.name === "Gooey")>>
The slime lets you go after only 1 day, perhaps feeling some sense of kinship with a slimey being such as yourself.
<<else>>
The process lasts two days before the slime finally moves on and allows you to go on your way.
<<endif>>

[[You continue on your way after the slime releases you|Layer3 Hub]]


:: Layer3 Threat1 Ascend [layer3]
<<set $timeL3T1 -= 6>>
[img[setup.ImagePath+'Threats/lessertentaclebeast.png']]

How do you want to deal with the tentacle beast moving in on you?


<<nobr>>
<<if $items[14].count > 0>>
	You can fight it with a sword, but it's dangerous. You'd likely end up with mild injuries increasing your next 3 travel times by 1 days each.<br>
	[[Fight it off with your sword yourself|Layer3 Ascend2][$status.duration = (3 - $statRed), $status.penalty = 1]]<br><br>
<<endif>>
<<if $items[14].count > 0 && $hiredCompanions.some(e => e.name === "Khemia")>>
	Khemia has enough expertise with a blade to be able to fight it off without taking any injuries or penalties, if you let him fight for you.<br>
	[[Have Khemia fight it off with a sword|Layer3 Ascend2][$status.duration = (3 - $statRed), $status.penalty = 1]]<br><br>
<<endif>>
<<if $items[13].count > 0 && $items[20].count > 10>>
	Due to its amorphous nature, it will take at least 11 bullets to take down the monster.<br>
	[[Shoot it with your pistol|Layer3 Ascend2][$items[20].count -= (11 - $bullRed)]]<br><br>
<<endif>>
<<if $slingshot == 1>>
Your Brave Vector slingshot can be used like a gun, but it will take many shots to bring down the amorphous creature. Luckily pebbles to use as ammo are abundant in the rocky caves of this layer.<br>
[[Defeat it with the Brave Vector|Layer3 Ascend2]]<br><br>
<<endif>>
If you allow it to overpower you, it will give you a very thorough tentacle fucking, leaving you with a serious limp, increasing your next 3 travel times by 2 days each. <br>
[[Allow it to overpower you|Layer3 Ascend2][$status.duration = (3 - $statRed), $status.penalty = 2]]<br>

<<if $hiredCompanions.length < 1 && $ownedRelics.some(e => e.name === "Creepy Doll") && $app.appAge<18>>
<br><br>As the tentacles close in on you, you suddenly hear an ethereal voice talking to you, seeming to come from nowhere and all around at the same time.<br><br>

<<say $creepydoll>>Don't be scared, nobody will hurt you. Just hold me tight and all the bad things will disappear. <</say>><br>

A pleasant warmth radiates from the Creepy Doll, ushering you to hold it close and invite it into yout heart.<br><br>

<<link "Hold the doll tight and squeeze your eyes shut" "Layer3 Ascend2">>
  <<dollTF>>
<</link>><br>
<<endif>>
<</nobr>>

Use the following option only if you have specifically considered your inventory and made a plan of how to use what you have to take down a beast.
[[Use a combination of relics not mentioned above you believe would be able to overpower one of the beasts|Layer3 Ascend2]]


:: Layer3 Threat2 Ascend [layer3]
<<nobr>>
<<set $tempTime = 2>>
<<set $timeL3T2 -= 5>>
<<if $playerCurses.some(e => e.name === "Gooey")>>
	<<set $tempTime = 1>>
<<endif>>
<<set $items[0].count -= $tempTime>>
<<set $items[1].count -= $tempTime>>
<<set $time += $tempTime>>
<<set $timeL3 += $tempTime>>
<</nobr>>
[img[setup.ImagePath+'Threats/slackslime.png']]

The ameboid creature that has trapped you seem to hiss slightly, then you smell something a little strange before your muscles completely relax. It seems that no matter how much you try, you aren't able to move at all.

The slime moves slowly, but surely over your paralyzed body and into your most sensitive locations. Even though you can't move, you can feel every moment the creature spends milking your sexual fluids for protein.

<<if $playerCurses.some(e => e.name === "Gooey")>>
The slime lets you go after only 1 day, perhaps feeling some sense of kinship with a slimey being such as yourself.
<<else>>
The process lasts two days before the slime finally moves on and allows you to go on your way.
<<endif>>

[[You continue on your way after the slime releases you|Layer3 Ascend2]]


:: Layer3 Cherry [layer3]
[img[setup.ImagePath+'Surface/cherry.png']]

How would you like to use Cherry's chaotic luck ability?

[[Get 2 random relics for half cost|Layer3 Cherry Relic]]
[[Get 2 random curses for +50% corruption|Layer3 Cherry Curse]]
[[Get 1 relic and 1 curse|Layer3 Cherry Mix]]


:: Layer3 Cherry Relic [layer3]
<<nobr>>
<<set $temp1 = random(0,11) + 21>>
<<set $temp2 = random(0,11) + 21>>
<<for $i = 0; $i < 1; $i>>
	<<set $temp2 = random(0,11) + 21>>
	<<if $temp1 !== $temp2>>
		<<break>>
	<<endif>>
<</for>>
<<set $ownedRelics.push($relics[$temp1])>>

<<set $corruption -= Math.floor(Math.max(($relics[$temp1].corr / 2) - $corRed, 0))>>
<<set $ownedRelics.push($relics[$temp2])>>

<<set $corruption -= Math.floor(Math.max(($relics[$temp2].corr / 2) - $corRed, 0))>>
<</nobr>>

The relics you have found with Cherry's Chaotic Luck are $relics[$temp1].name and $relics[$temp2].name for a cost of <<print Math.floor(Math.max(($relics[$temp1].corr / 2) - $corRed, 0))>> and <<print Math.floor(Math.max(($relics[$temp2].corr / 2) - $corRed, 0))>> corruption respectively.

[[Continue on to the rest of the layer|Layer3 Hub]]

<<if $ownedRelics.some(e => e.name === "Devil's Own") && setup.devilsReroll == 0>>

You have a single chance to bend fate using the mystical luck of the Devil's Own. Cherry's fate is strong, so you only get 1 chance to use this effect on your entire adventure. Would you like to reroll Cherry's Chaotic Luck?

<<link "Reroll with Devil's Own">>
	<<set setup.devilsReroll = 1>>
	<<run Engine.backward()>>
<</link>>

<<endif>>


:: Layer3 Cherry Curse [layer3]
<<nobr>>
<<set $temp1 = random(0,15) + 24>>
<<set $temp2 = random(0,15) + 24>>
<<for $i = 0; $i < 1; $i>>
	<<set $temp2 = random(0,15) + 24>>
	<<if ($temp1 !== $temp2) && ($temp1 + $temp2 !== 52 && (Math.abs($temp1 - $temp2) !== 65))&& ($temp1 + $temp2 !== 6 && (Math.abs($temp1 - $temp2) !== 1))>>
		<<break>>
	<<endif>>
<</for>>
<<set $playerCurses.push($curses[$temp1])>>
<<set $corruption += Math.round(Math.max(($curses[$temp1].corr * 3 / 2), 0))>>
<<set $playerCurses.push($curses[$temp2])>>
<<set $corruption += Math.round(Math.max(($curses[$temp2].corr * 3 / 2), 0))>>
<</nobr>>

The curses you have obtained with Cherry's Chaotic Luck are $curses[$temp1].name and $curses[$temp2].name for a cost of <<print Math.round(Math.max(($curses[$temp1].corr * 3 / 2) - $corRed, 0))>> and <<print Math.round(Math.max(($curses[$temp2].corr * 3 / 2) - $corRed, 0))>> corruption respectively.
<<if $playerCurses.some(e => e.name === "Wacky Wombs")>>
	<<set $GenderLog.push($curse35)>>
	<<if $app.womb==0>> 
		<<radiobutton "$curse35.variation1" "throat" checked>> Throat
		<<radiobutton "$curse35.variation1" "urethra" >> Urethra
		<<radiobutton "$curse35.variation1" "anus" >> Anus
		<<if $vagina > 0 >>
			<<radiobutton "$curse35.variation1" "vagina" >> Vagina
		<<endif>>
	<<else>>
		<<radiobutton "$curse35.variation2" "throat" checked>> Throat
		<<radiobutton "$curse35.variation2" "urethra" >> Urethra
		<<radiobutton "$curse35.variation2" "anus" >> Anus
		<<if $vagina > 0 >>
			<<radiobutton "$curse35.variation2" "vagina" >> Vagina
		<<endif>>
	<<endif>>
<<endif>>
<<if $playerCurses.some(e => e.name === "Rainbow Swirl")>>

Please enter your new skin/eye color:

<<textbox "$curse38.variation" "pink" "Layer3 Hub">>

<<else>>

[[Continue on to the rest of the layer|Layer3 Hub]]<<endif>>

<<nobr>>
<<if $playerCurses.some(e => e.name === "Submissiveness Rectification A")>>
	<<set $LibidoLog.push($curse25)>>
<<endif>>
<<if $playerCurses.some(e => e.name === "Gender Reversal C")>>
	<<set $GenderLog.push($curse26)>>
<<endif>>
<<if $playerCurses.some(e => e.name === "Asset Robustness C")>>
	<<set $GenderLog.push($curse27)>>
<<endif>>
<<if $playerCurses.some(e => e.name === "Power Dom")>>
	<<set $LibidoLog.push($curse29)>>
<<endif>>

<</nobr>><<if $ownedRelics.some(e => e.name === "Devil's Own") && setup.devilsReroll == 0>>

You have a single chance to bend fate using the mystical luck of the Devil's Own. Cherry's fate is strong, so you only get 1 chance to use this effect on your entire adventure. Would you like to reroll Cherry's Chaotic Luck?

<<link "Reroll with Devil's Own">>
	<<set setup.devilsReroll = 1>>
	<<run Engine.backward()>>
<</link>>

<<endif>>


:: Layer3 Cherry Mix [layer3]
<<nobr>>
<<set $temp1 = random(0,11) + 21>>
<<set $temp2 = random(0,15) + 24>>
<<set $ownedRelics.push($relics[$temp1])>>

<<set $corruption -= Math.floor(Math.max(($relics[$temp1].corr / 2) - $corRed, 0))>>
<<set $playerCurses.push($curses[$temp2])>>
<<set $corruption += Math.round(Math.max(($curses[$temp2].corr * 3 / 2), 0))>>
<</nobr>>

With Cherry's Chaotic Luck you have found the relic $relics[$temp1].name for a cost of <<print Math.floor(Math.max(($relics[$temp1].corr / 2) - $corRed, 0))>> corruption and obtained the curse $curses[$temp2].name for a gain of <<print Math.round(Math.max(($curses[$temp2].corr * 3 / 2) - $corRed, 0))>> corruption respectively.

<<if $playerCurses.some(e => e.name === "Wacky Wombs")>>
	<<set $GenderLog.push($curse35)>>
	What is the location of the womb you would like to add?
	<<if $app.womb==0>> 
		<<radiobutton "$curse35.variation1" "throat" checked>> Throat
		<<radiobutton "$curse35.variation1" "urethra" >> Urethra
		<<radiobutton "$curse35.variation1" "anus" >> Anus
		<<if $vagina > 0 >>
			<<radiobutton "$curse35.variation1" "vagina" >> Vagina
		<<endif>>
	<<else>>
		<<radiobutton "$curse35.variation2" "throat" checked>> Throat
		<<radiobutton "$curse35.variation2" "urethra" >> Urethra
		<<radiobutton "$curse35.variation2" "anus" >> Anus
		<<if $vagina > 0 >>
			<<radiobutton "$curse35.variation2" "vagina" >> Vagina
		<<endif>>
	<<endif>>
<<endif>>

<<if $playerCurses.some(e => e.name === "Rainbow Swirl")>>

Please enter your new skin/eye color:

<<textbox "$curse38.variation" "pink" "Layer3 Hub">>

<<else>>

[[Continue on to the rest of the layer|Layer3 Hub]]<<endif>>

<<nobr>>
<<if $playerCurses.some(e => e.name === "Submissiveness Rectification A")>>
	<<set $LibidoLog.push($curse25)>>
<<endif>>
<<if $playerCurses.some(e => e.name === "Gender Reversal C")>>
	<<set $GenderLog.push($curse26)>>
<<endif>>
<<if $playerCurses.some(e => e.name === "Asset Robustness C")>>
	<<set $GenderLog.push($curse27)>>
<<endif>>
<<if $playerCurses.some(e => e.name === "Power Dom")>>
	<<set $LibidoLog.push($curse29)>>
<<endif>>

<</nobr>><<if $ownedRelics.some(e => e.name === "Devil's Own") && setup.devilsReroll == 0>>

You have a single chance to bend fate using the mystical luck of the Devil's Own. Cherry's fate is strong, so you only get 1 chance to use this effect on your entire adventure. Would you like to reroll Cherry's Chaotic Luck?

<<link "Reroll with Devil's Own">>
	<<set setup.devilsReroll = 1>>
	<<run Engine.backward()>>
<</link>>

<<endif>>


:: Layer3 Exit2 [layer3]
<<nobr>>
<<if $layerExit == 0>>
	<<set $layerExit = 1>>
	<<if $status.duration > 0>>
		<<set $status.duration -= 1>>
		<<else>>
		<<set $status.penalty = 0>>
	<<endif>>
	<<set $layerExitTime = (Math.max(6 - $timeRed + $status.penalty, 0))>>
<<endif>>

<<for $i = 0; $i < 99; $i++>>
		<<set $timeL3T1 += 1>>
	<<if $items[9].count > 0 || $items[10].count > 0 || $items[10].count > 0 || $light == 1>>
		<<else>><<set $timeL3T2 += 1>>
	<<endif>>
	<<if $forageWater == 0>>
		<<if $items[3].count > 0>>
			<<set $items[3].count -= 1>>
			<<set $items[2].count += 1>>
			<<else>>
			<<set $items[0].count -= 1>>
		<<endif>>
		<<else>>
		<<set $waterL3 += 1>>
	<<endif>>
<<if $forageFood == 0>>
		<<set $items[1].count -= 1>>
	<<else>>
		<<set $foodL3 += 1>>
		<<if $abyssKnow == 0>>
			<<for $i = 0; $i < $tempTime; $i++>>
				<<set $AgeLog.push($ForageFoodMajor)>>
			<</for>>
		<<else>>
			<<for $i = 0; $i < $tempTime; $i++>>
				<<set $AgeLog.push($ForageFoodMinor)>>
			<</for>>
		<<endif>>
<<endif>>
	<<set $time += 1>>
	<<if $hexflame > 9>>
		<<set $hexflame -= 1>>
	<<endif>>
	<<set $layerExitTime -= 1>>
	<<if $layerExitTime == 0>>
		<<break>>
	<<endif>>

	<<if $timeL3T1 > 5>>

<br>Out of nowhere, you notice a slimy tendril reaching towards you from the darkness in front of you. As it rapidly closes in on you, the fact that the only thing the tentacle is attached to is a mass of more tentacles becomes apparent, and it becomes clear what you're dealing with. It appears that you've caught the attention of a lesser tentacle beast.<br><br>

[[Deal with the lesser tentacle beast|Layer3 Threat1 Descend]]<br><br>

		<<break>>
	<<endif>>
		<<if $timeL3T2 > 4>>
		<br>As you wander through the semi-darkness by only the dimmest natural light, you bump into something wet. When you look down, you realize it's actually a transparent slime you didn't notice due to the dark! It seems like you've been caught by a slackslime.<br><br>

[[Deal with the slackslime|Layer3 Threat2 Descend]]<br><br>
		<<break>>
	<<endif>>
<</for>>


<</nobr>><<if $layerExitTime == 0>>
<<nobr>>
<<if $items[9].count > 0 || $items[10].count > 0 || $items[10].count > 0 || $light == 1>>
	<<set $timeRed -= 1>>
<<endif>>
<<set $timeL4T1 = 0>>
<</nobr>>
You continue through the dark winding caverns for days on end. After a long and monotonous journey, broken up only by evading threats that may have interrupted you, you notice that the caves are opening up. But rather than the wet forest from above, you feel the air getting colder, and occasionally notice frost on the walls of the caves.

Eventually you notice a bright, cool light at the end of the tunnel, it seems like you've made it to the end of the third layer.

[[Emerge onto the fourth layer|Layer4 1]]

<<endif>>


:: Layer3 Threat1 Descend [layer3]
<<set $timeL3T1 -= 6>>
[img[setup.ImagePath+'Threats/lessertentaclebeast.png']]

How do you want to deal with the tentacle beast moving in on you?


<<nobr>>
<<if $items[14].count > 0>>
	You can fight it with a sword, but it's dangerous. You'd likely end up with mild injuries increasing your next 3 travel times by 1 days each.<br>
	[[Fight it off with your sword yourself|Layer3 Exit2][$status.duration = (3 - $statRed), $status.penalty = 1]]<br><br>
<<endif>>
<<if $items[14].count > 0 && $hiredCompanions.some(e => e.name === "Khemia")>>
	Khemia has enough expertise with a blade to be able to fight it off without taking any injuries or penalties, if you let him fight for you.<br>
	[[Have Khemia fight it off with a sword|Layer3 Exit2][$status.duration = (3 - $statRed), $status.penalty = 1]]<br><br>
<<endif>>
<<if $items[13].count > 0 && $items[20].count > 10>>
	Due to its amorphous nature, it will take at least 11 bullets to take down the monster.<br>
	[[Shoot it with your pistol|Layer3 Exit2][$items[20].count -= (11 - $bullRed)]]<br><br>
<<endif>>
<<if $slingshot == 1>>
Your Brave Vector slingshot can be used like a gun, but it will take many shots to bring down the amorphous creature. Luckily pebbles to use as ammo are abundant in the rocky caves of this layer.<br>
[[Defeat it with the Brave Vector|Layer3 Exit2]]<br><br>
<<endif>>
If you allow it to overpower you, it will give you a very thorough tentacle fucking, leaving you with a serious limp, increasing your next 3 travel times by 2 days each. <br>
[[Allow it to overpower you|Layer3 Exit2][$status.duration = (3 - $statRed), $status.penalty = 2]]<br>

<<if $hiredCompanions.length < 1 && $ownedRelics.some(e => e.name === "Creepy Doll") && $app.appAge<18>>
<br><br>As the tentacles close in on you, you suddenly hear an ethereal voice talking to you, seeming to come from nowhere and all around at the same time.<br><br>

<<say $creepydoll>>Don't be scared, nobody will hurt you. Just hold me tight and all the bad things will disappear. <</say>><br>

A pleasant warmth radiates from the Creepy Doll, ushering you to hold it close and invite it into yout heart.<br><br>

<<link "Hold the doll tight and squeeze your eyes shut" "Layer3 Exit2">>
  <<dollTF>>
<</link>><br>
<<endif>>
<</nobr>>

Use the following option only if you have specifically considered your inventory and made a plan of how to use what you have to take down a beast.
[[Use a combination of relics not mentioned above you believe would be able to overpower one of the beasts|Layer3 Exit2]]


:: Layer3 Threat2 Descend [layer3]
<<nobr>>
<<set $tempTime = 2>>
<<set $timeL3T2 -= 5>>
<<if $playerCurses.some(e => e.name === "Gooey")>>
	<<set $tempTime = 1>>
<<endif>>
<<set $items[0].count -= $tempTime>>
<<set $items[1].count -= $tempTime>>
<<set $time += $tempTime>>
<<set $timeL3 += $tempTime>>
<</nobr>>
[img[setup.ImagePath+'Threats/slackslime.png']]

The ameboid creature that has trapped you seem to hiss slightly, then you smell something a little strange before your muscles completely relax. It seems that no matter how much you try, you aren't able to move at all.

The slime moves slowly, but surely over your paralyzed body and into your most sensitive locations. Even though you can't move, you can feel every moment the creature spends milking your sexual fluids for protein.

<<if $playerCurses.some(e => e.name === "Gooey")>>
The slime lets you go after only 1 day, perhaps feeling some sense of kinship with a slimey being such as yourself.
<<else>>
The process lasts two days before the slime finally moves on and allows you to go on your way.
<<endif>>

[[You continue on your way after the slime releases you|Layer3 Exit2]]


:: Pick up the Sibyl Blend [layer3]
<<nobr>>
<<set $ownedRelics.push($relic22)>>
<<set $corruption -= ($relic22.corr - $corRed)>>
<<set $tempTime = $relic22.time-$SibylBuff>>
<<include "Layer3Time">>
<</nobr>>

You have successfully taken the $relic22.name relic. Hopefully you can make good use of it and make it worth that corruption cost.

You can choose to start using this Relic to reduce the travel times to all future Relics by 1 day each.

[[Continue searching for the relics of layer 3|Layer3 Relics]]
[[Continue exploring the third layer|Layer3 Hub]]


:: Pick up the Pangea Shaker [layer3]
<<nobr>>
<<set $ownedRelics.push($relic23)>>
<<set $corruption -= ($relic23.corr - $corRed)>>
<<set $tempTime = $relic23.time-$SibylBuff>>
<<include "Layer3Time">>
<</nobr>>

You have successfully taken the $relic23.name relic. Hopefully you can make good use of it and make it worth that corruption cost.

[[Continue searching for the relics of layer 3|Layer3 Relics]]
[[Continue exploring the third layer|Layer3 Hub]]


:: Pick up the From Seafoam [layer3]
<<nobr>>
<<set $ownedRelics.push($relic24)>>
<<set $corruption -= ($relic24.corr - $corRed)>>
<<set $tempTime = $relic24.time-$SibylBuff>>
<<include "Layer3Time">>
<</nobr>>

You have successfully taken the $relic24.name relic. Hopefully you can make good use of it and make it worth that corruption cost.

[[Continue searching for the relics of layer 3|Layer3 Relics]]
[[Continue exploring the third layer|Layer3 Hub]]


:: Pick up the Orbweaver [layer3]
<<nobr>>
<<set $ownedRelics.push($relic25)>>
<<set $corruption -= ($relic25.corr - $corRed)>>
<<set $tempTime = $relic25.time>>
<<include "Layer3Time">>
<</nobr>>

You have successfully taken the $relic25.name relic. Hopefully you can make good use of it and make it worth that corruption cost.

[[Continue searching for the relics of layer 3|Layer3 Relics]]
[[Continue exploring the third layer|Layer3 Hub]]


:: Pick up the Soulseeker [layer3]
<<nobr>>
<<set $ownedRelics.push($relic26)>>
<<set $corruption -= ($relic26.corr - $corRed)>>
<<set $tempTime = $relic26.time-$SibylBuff>>
<<include "Layer3Time">>
<</nobr>>

You have successfully taken the $relic26.name relic. Hopefully you can make good use of it and make it worth that corruption cost.

[[Continue searching for the relics of layer 3|Layer3 Relics]]
[[Continue exploring the third layer|Layer3 Hub]]


:: Pick up the Tranquility Knell [layer3]
<<nobr>>
<<set $ownedRelics.push($relic27)>>
<<set $corruption -= ($relic27.corr - $corRed)>>
<<set $tempTime = $relic27.time-$SibylBuff>>
<<include "Layer3Time">>
<</nobr>>

You have successfully taken the $relic27.name relic. Hopefully you can make good use of it and make it worth that corruption cost.

Perhaps this Relic could be useful to evade a predator that senses its prey based on sound or vibrations?

[[Continue searching for the relics of layer 3|Layer3 Relics]]
[[Continue exploring the third layer|Layer3 Hub]]


:: Pick up the Lightning Rook [layer3]
<<nobr>>
<<set $ownedRelics.push($relic28)>>
<<set $corruption -= ($relic28.corr - $corRed)>>
<<set $tempTime = $relic22.time-$SibylBuff>>
<<include "Layer3Time">>
<</nobr>>

You have successfully taken the $relic28.name relic. Hopefully you can make good use of it and make it worth that corruption cost.

[[Continue searching for the relics of layer 3|Layer3 Relics]]
[[Continue exploring the third layer|Layer3 Hub]]


:: Pick up the Acrobatic Accord [layer3]
<<nobr>>
<<set $ownedRelics.push($relic29)>>
<<set $corruption -= ($relic29.corr - $corRed)>>
<<set $tempTime = $relic29.time-$SibylBuff>>
<<include "Layer3Time">>
<</nobr>>

You have successfully taken the $relic29.name relic. Hopefully you can make good use of it and make it worth that corruption cost.

[[Continue searching for the relics of layer 3|Layer3 Relics]]
[[Continue exploring the third layer|Layer3 Hub]]


:: Pick up the Managed Misfortune [layer3]
<<nobr>>
<<set $ownedRelics.push($relic30)>>
<<set $corruption -= ($relic30.corr - $corRed)>>
<<set $tempTime = $relic30.time-$SibylBuff>>
<<include "Layer3Time">>
<</nobr>>

You have successfully taken the $relic30.name relic. Hopefully you can make good use of it and make it worth that corruption cost.

[[Continue searching for the relics of layer 3|Layer3 Relics]]
[[Continue exploring the third layer|Layer3 Hub]]

:: Pick up the Breathless Exhale [layer3]
<<nobr>>
<<set $ownedRelics.push($relic31)>>
<<set $corruption -= ($relic31.corr - $corRed)>>
<<set $tempTime = $relic31.time-$SibylBuff>>
<<include "Layer3Time">>
<</nobr>>

You have successfully taken the $relic31.name relic. Hopefully you can make good use of it and make it worth that corruption cost.

[[Continue searching for the relics of layer 3|Layer3 Relics]]
[[Continue exploring the third layer|Layer3 Hub]]


:: Pick up the Sharing Shears [layer3]
<<nobr>>
<<set $ownedRelics.push($relic32)>>
<<set $corruption -= ($relic32.corr - $corRed)>>
<<set $cut = 1>>
<<set $tempTime = $relic32.time-$SibylBuff>>
<<include "Layer3Time">>
<</nobr>>

You have successfully taken the $relic32.name relic. Hopefully you can make good use of it and make it worth that corruption cost.

[[Continue searching for the relics of layer 3|Layer3 Relics]]
[[Continue exploring the third layer|Layer3 Hub]]


:: Pick up the Rose-tinted Spectacles [layer3]
<<nobr>>
<<set $ownedRelics.push($relic33)>>
<<set $corruption -= ($relic33.corr - $corRed)>>
<<set $tempTime = $relic33.time-$SibylBuff>>
<<include "Layer3Time">>
<</nobr>>

You have successfully taken the $relic33.name relic. Hopefully you can make good use of it and make it worth that corruption cost.

[[Continue searching for the relics of layer 3|Layer3 Relics]]
[[Continue exploring the third layer|Layer3 Hub]]


:: Layer3 Curses Random
<<nobr>>
<<for $i = 0; $i < 999; $i++>>
	<<set $temp1 = random(0,11) + 24>>
	<<if ($temp1 == 24) && !($playerCurses.some(e => e.name === "Submissiveness Rectification A") || $playerCurses.some(e => e.name === "Power Dom"))>>
		<<break>>
	<<endif>>
	<<if ($temp1 == 25) && !$playerCurses.some(e => e.name === "Gender Reversal C")>>
		<<break>>
	<<endif>>
	<<if $temp == 26 && !($playerCurses.some(e => e.name === "Asset Robustness C") || $playerCurses.some(e => e.name === "Shrunken Assets"))>>
		<<break>>
	<<endif>>
	<<if ($temp1 == 27) && !$playerCurses.some(e => e.name === "Clothing Restriction B")>>
		<<break>>
	<<endif>>
	<<if ($temp1 == 28) && !(playerCurses.some(e => e.name === "Power Dom") || $playerCurses.some(e => e.name === "Submissiveness Rectification A") || $playerCurses.some(e => e.name === "Submissiveness Rectification B"))>>
		<<break>>
	<<endif>>
	<<if ($temp1 == 29) && !$playerCurses.some(e => e.name === "20/20000000")>>
		<<break>>
	<<endif>>
	<<if ($temp1 == 30) && !$playerCurses.some(e => e.name === "Comic Relief")>>
		<<break>>
	<<endif>>
	<<if ($temp1 == 31) && !$playerCurses.some(e => e.name === "Equal Opportunity")>>
		<<break>>
	<<endif>>
	<<if ($temp1 == 32) && !($playerCurses.some(e => e.name === "Absolute Pregnancy") || $playerCurses.some(e => e.name === "Absolute Birth Control"))>>
		<<break>>
	<<endif>>
	<<if ($temp1 == 33) && !($playerCurses.some(e => e.name === "Absolute Birth Control") || $playerCurses.some(e => e.name === "Absolute Pregnancy")|| $playerCurses.some(e => e.name === "Wacky Wombs")|| $playerCurses.some(e => e.name === "Omnitool"))>>
		<<break>>
	<<endif>>
	<<if ($temp1 == 34) && !($app.womb > 1 || $playerCurses.some(e => e.name === "Absolute Birth Control"))>>
		<<break>>
	<<endif>>
	<<if ($temp1 == 35) && !($playerCurses.some(e => e.name === "Omnitool") || $playerCurses.some(e => e.name === "Absolute Birth Control"))>>
		<<break>>
	<<endif>>
	<<if ($temp1 == 36) && !$playerCurses.some(e => e.name === "Gooey")>>
		<<break>>
	<<endif>>
	<<if ($temp1 == 37) && !$playerCurses.some(e => e.name === "Rainbow Swirl")>>
		<<break>>
	<<endif>>
	<<if ($temp1 == 38) && !$playerCurses.some(e => e.name === "Double Pepperoni")>>
		<<break>>
	<<endif>>
	<<if ($temp1 == 39) && !$playerCurses.some(e => e.name === "Literal Blushing Virgin")>>
		<<break>>
	<<endif>>

	<<if $i > 900>>
		<<set $temp1 = -1>>
		<<break>>
	<<endif>>
<</for>>
<</nobr>>

<<if $temp1 >= 0>>
The Abyss has chosen for you to be cursed with $curses[$temp1].name. You may not have chosen this, but fate has placed the burden upon you. Accept your curse and the change in life that comes with it.

<<print "[[Take on " + $curses[$temp1].name + "]]">>
<<else>>
There are no curses left for you to take on this layer.

<<back>>
<<endif>>


:: Escape Balloon L3 [layer3]
<<nobr>><<set $currentLayer = 3>><<if !isPlaying("layer3")>>
	<<masteraudio stop>><<audio "layer3" volume 0.2 play loop>>
<<endif>><</nobr>>
The float through this layer is pretty uneventful, as the tunnel is dark around your balloon, not giving you much to see aside from an occasional patch of bioluminescent mushrooms growing on the walls. Luckily you seem to be able to move through the complex of tunnels relatively smoothly in your balloon.

[[Ascend to next layer|Escape Balloon L2][$corruption -= (25 - $corRed)]]
[[Hover on this layer to take in a curse|Layer3 Curses]]
[[Get off the balloon on this layer|Layer3 Hub][$escBalDepl=0]]


:: Layer3 Preview [image layer3 noreturn]
As you bring the charm up to your eye and gaze deep into the red crystal, your vision fades and a new image comes clearly into view:

[img[setup.ImagePath+'Layer Intros/l3intro.png']]

@@.layerTitle;LAYER 3 - VEINS OF TARTARUS@@

You see yourself standing in the middle of a dark, dry cavern, with a few spots of what seems to be glowing fungus on the side of the cave to give you a chance to see the shape of the stone around you. Suddenly the image shifts and you see the splendor of the relics that are available on this layer.

[img[setup.ImagePath+'Clipped-Fin/Abyss Diver Page 4-relics.png']]

As an image of the wonders you might find on this layer starts to come into focus, an intense feeling of humility washes through you.

[img[setup.ImagePath+'Clipped-Fin/Abyss Diver Page 4-wonders.png']]

The mystical possibilities of the wonders fade from your view and you suddenly feel nauseous, as if a huge amount of miasma was suddenly sucked into your chest. You visualize the corruptions and curses that may afflict you in the layer below.

[img[setup.ImagePath+'Clipped-Fin/Abyss Diver Page 4-curses.png']]

Finally the nauseous feeling passes but is replaced by a brief sense of terror as you get a glimpse of the threaths that await you on the layer

[img[setup.ImagePath+'Clipped-Fin/Abyss Diver Page 4-threats.png']]

Finally, the vision fades, leaving you standing once again where you were before, with only a brief sense of motion sickness as you orient yourself back to your physical body. As you look at the Gleam Dazer once again, you notice the relic is cracked and broken.
<<nobr>>
<<if $ownedRelics.length==1>>
	<<set $temp=0>>
<<else>>
	<<for $i = 0; $i < $ownedRelics.length && !$endloop; $i++>>
		<<if $ownedRelics[$i].name=="Gleam Dazer" >>
			<<set $temp=$i>>
			<<set $endloop=false>>
		<<endif>>
	<</for>>
<<endif>>
<</nobr>>
[[Return|$return][$soldRelics.push($ownedRelics[$temp]), $ownedRelics.deleteAt($temp), $endloop=false]]


:: Layer3Time
<<nobr>>
<<if $status.duration > 0>>
	<<set $status.duration -= 1>>
	<<else>>
	<<set $status.penalty = 0>>
<<endif>>
<<set $tempTime = (Math.max((1+$SizeHandicap)*($tempTime - $timeRed + $status.penalty), 0))>>
<<set $timeL3 += $tempTime>>
<<if $items[9].count > 0 || $items[10].count > 0 || $items[10].count > 0 || $light == 1>>
	<<else>><<set $timeL3T2 += $tempTime>>
<<endif>>
<<set $timeL3T1 += $tempTime>>
<<set $time += $tempTime>>
<<if $forageFood == 0>>
		<<set $items[1].count -= $tempTime>>
	<<else>>
		<<set $foodL3 += $tempTime>>
		<<if $abyssKnow == 0>>
			<<for $i = 0; $i < $tempTime; $i++>>
				<<set $AgeLog.push($ForageFoodMajor)>>
			<</for>>
		<<else>>
			<<for $i = 0; $i < $tempTime; $i++>>
				<<set $AgeLog.push($ForageFoodMinor)>>
			<</for>>
		<<endif>>
<<endif>>
<<for $i = 0; $i < $tempTime; $i++>>
	<<if $forageWater == 0>>
		<<if $items[3].count > 0>>
			<<set $items[3].count -= 1>>
			<<set $items[2].count += 1>>
		<<else>>
			<<set $items[0].count -= 1>>
		<<endif>>
	<<else>>
		<<set $waterL2 += 1>>
	<<endif>>
	<<if $hexflame > 9>>
		<<set $hexflame -= 1>>
	<<endif>>
<</for>>
<</nobr>><|MERGE_RESOLUTION|>--- conflicted
+++ resolved
@@ -306,19 +306,9 @@
 <<nobr>>
 <<if $layerExit == 0>>
 	<<set $layerExit = 1>>
-<<<<<<< HEAD
-
 	<<set $tempTime=6>>
 	<<include "GeneralTimeSetup">>
 	<<set $layerExitTime = $tempTime>>
-=======
-	<<if $status.duration > 0>>
-		<<set $status.duration -= 1>>
-		<<else>>
-		<<set $status.penalty = 0>>
-	<<endif>>
-	<<set $layerExitTime = (Math.max(6 - $timeRed + $status.penalty, 0))>>
->>>>>>> 1f184a5b
 <<endif>>
 
 <<for $i = 0; $i < 99; $i++>>
