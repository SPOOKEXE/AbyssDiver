:: Init Curses

<<set $hornVariation = "">>
<<set $hornAdjective = "">>
<<set $hornCount = 0>>

<<set $StoredCurse = []>>

<<set setup.cursesOnLayer = [
<<<<<<< HEAD
	/*  0 */ [], /* Placeholder; no curses on the surface. */
	/*  1 */ ["Libido Reinforcement A", "Gender Reversal A", "Asset Robustness A", "Clothing Restriction A", "Shrunken Assets", "Hair Removal", "Perma-dye", "Freckle Speckle", "Knife-ear", "Dizzying Heights", "Increased Sensitivity", "Refractory Refactorization"],
	/*  2 */ ["Libido Reinforcement B", "Gender Reversal B", "Asset Robustness B", "Age Reduction A", "Fluffy Ears", "Fluffy Tail", "Maximum Fluff", "Heat/Rut", "Lightweight", "Sex Switcheroo", "Futa Fun", "Blushing Virgin", "Princess Protocol"],
	/*  3 */ ["Submissiveness Rectification A", "Gender Reversal C", "Asset Robustness C", "Clothing Restriction B", "Power Dom", "20/20000000", "Comic Relief", "Equal Opportunity", "Absolute Pregnancy", "Absolute Birth Control", "Wacky Wombs", "Omnitool", "Gooey", "Rainbow Swirl", "Double Pepperoni", "Literal Blushing Virgin"],
	/*  4 */ ["Libido Reinforcement C", "Lactation Rejuvenation A", "Asset Robustness D", "Age Reduction B", "Sleep Tight", "Sweet Dreams", "Hypno Happytime", "Crossdress Your Heart", "Lie Detector", "Megadontia", "Softie", "Hard Mode", "Lingual Leviathan", "Tipping the Scales", "Reptail", "Cold Blooded"],
	/*  5 */ ["Libido Reinforcement D", "Gender Reversal D", "Pleasure Respecification A", "Clothing Restriction C", "Massacre Manicure", "DoS", "DoM", "Hijinks Ensue", "Flower Power", "Cellulose", "Chlorophyll", "Pheromones", "Carapacian", "Hemospectrum", "Wriggly Antennae", "Eggxellent"],
	/*  6 */ ["Submissiveness Rectification B", "Lactation Rejuvenation B", "Pleasure Respecification B", "Age Reduction C", "Horny", "Drawing Spades", "Tattoo Tally", "Leaky", "Wandering Hands", "Semen Demon", "Quota", "In the Limelight"],
	/*  7 */ ["Libido Reinforcement E", "Gender Reversal E", "Asset Robustness E", "Urine Reamplification A", "Barter System", "Shared Space", "Weakling", "Random Orgasms", "Beastly", "Creature of the Night", "Minish-ish", "Colossal-able"],
	/*  8 */ ["Libido Reinforcement F", "Gender Reversal F", "Asset Robustness F", "Urine Reamplification B", "Eye on the Prize", "Deafening Silence", "Taciturn Turnaround", "Ampu-Q-tie", "Nose Goes", "Arm Army", "A Little Extra", "Null", "Seafolk", "Taken for Granite", "Double Trouble", "Conjoined"],
	/*  9 */ ["Libido Reinforcement G", "Gender Reversal G", "Asset Robustness G", "Literalization", "Consent Dissent", "The Maxim", "Adverse Possession", "Erased", "Tickly Tentacles", "Eye-scream", "A Mouthful", "Below the Veil"],
=======
    /*  0 */ [], /* Placeholder; no Curses on the surface. */
    /*  1 */ ["Libido Reinforcement A", "Gender Reversal A", "Asset Robustness A", "Clothing Restriction A", "Shrunken Assets", "Hair Removal", "Perma-dye", "Freckle Speckle", "Knife-ear", "Dizzying Heights", "Increased Sensitivity", "Refractory Refactorization"],
    /*  2 */ ["Libido Reinforcement B", "Gender Reversal B", "Asset Robustness B", "Age Reduction A", "Fluffy Ears", "Fluffy Tail", "Maximum Fluff", "Heat/Rut", "Lightweight", "Sex Switcheroo", "Futa Fun", "Blushing Virgin", "Princess Protocol"],
    /*  3 */ ["Submissiveness Rectification A", "Gender Reversal C", "Asset Robustness C", "Clothing Restriction B", "Power Dom", "20/20000000", "Comic Relief", "Equal Opportunity", "Absolute Pregnancy", "Absolute Birth Control", "Wacky Wombs", "Omnitool", "Gooey", "Rainbow Swirl", "Double Pepperoni", "Literal Blushing Virgin"],
    /*  4 */ ["Libido Reinforcement C", "Lactation Rejuvenation A", "Asset Robustness D", "Age Reduction B", "Sleep Tight", "Sweet Dreams", "Hypno Happytime", "Crossdress Your Heart", "Lie Detector", "Megadontia", "Softie", "Hard Mode", "Lingual Leviathan", "Tipping the Scales", "Reptail", "Cold Blooded"],
    /*  5 */ ["Libido Reinforcement D", "Gender Reversal D", "Pleasure Respecification A", "Clothing Restriction C", "Massacre Manicure", "DoS", "DoM", "Hijinks Ensue", "Flower Power", "Cellulose", "Chlorophyll", "Pheromones", "Carapacian", "Hemospectrum", "Wriggly Antennae", "Eggxellent"],
    /*  6 */ ["Submissiveness Rectification B", "Lactation Rejuvenation B", "Pleasure Respecification B", "Age Reduction C", "Horny", "Drawing Spades", "Tattoo Tally", "Leaky", "Wandering Hands", "Semen Demon", "Quota", "In the Limelight"],
    /*  7 */ ["Libido Reinforcement E", "Gender Reversal E", "Asset Robustness E", "Urine Reamplification A", "Barter System", "Shared Space", "Weakling", "Random Orgasms", "Beastly", "Creature of the Night", "Minish-ish", "Colossal-able"],
    /*  8 */ ["Libido Reinforcement F", "Gender Reversal F", "Asset Robustness F", "Urine Reamplification B", "Eye on the Prize", "Deafening Silence", "Taciturn Turnaround", "Ampu-Q-tie", "Nose Goes", "Arm Army", "A Little Extra", "Null", "Seafolk", "Taken for Granite", "Double Trouble", "Conjoined"],
    /*  9 */ ["Libido Reinforcement G", "Gender Reversal G", "Asset Robustness G", "Literalization", "Consent Dissent", "The Maxim", "Adverse Possession", "Erased", "Tickly Tentacles", "Eye-scream", "A Mouthful", "Below the Veil"],
>>>>>>> 2cb9c7a5
]>>

<<set setup.cursesNegatedByNull = [
	"Double Pepperoni",
	"Softie",
	"Hard Mode",
	"Lactation Rejuvenation A",
	"Lactation Rejuvenation B",
]>>

:: Libido Reinforcement Stage 1

You will feel hot and bothered far more regularly than you are accustomed to. Uncomfortable but manageable.

:: Libido Reinforcement Stage 2

Your sexual urges will become frequent and very difficult to resist. Can be only barely hidden: leading a normal lifestyle will be possible but frequently frustrating.

:: Libido Reinforcement Stage 3

At this point your libido will probably be considered a symptom of a mental disorder. You'll be hopelessly addicted to sex, and it will be impossible to keep your desires hidden.

:: Libido Reinforcement Stage 4

You will desire sex about as much as you desire basic necessities like food and water, perhaps slightly more. You'll go to great lengths for sex, and it will dominate your life.

:: Libido Reinforcement Stage 5

You will need sex almost constantly &mdash; having sex will only sate your hunger for it for a matter of minutes, and you will find little meaning in things that don't lead to you having more sex.

:: Libido Reinforcement Stage 6

//Receiving further Libido Reinforcements will quickly remove what little control you have left over your body, and erode your sense of self. I recommend not doing that!//

:: Gender Reversal Stage 1

<<nobr>><<if $mc.osex == "male">>
Makes small changes to your voice, facial structure, hair growth, and bone structure trending towards becoming more feminine. Easily hidden.
<<else>>
Makes small changes to your voice, facial structure, hair growth, and bone structure trending towards becoming more masculine. Easily hidden.
<</if>>
<</nobr>>

:: Gender Reversal Stage 2

<<nobr>><<if $mc.osex == "male">>
Makes further changes that still leave you recognizable as a man, but only just. People around you might describe you as "dainty" or "a twink".
<<else>>
Makes further changes that still leave you recognizable as a woman, but only just. People around you might describe you as "butch" or "tomboyish".
<</if>>
<</nobr>>

:: Gender Reversal Stage 3

Turns you perfectly androgynous; unless they see you naked (or your assets are large enough  to be visible through clothes) people will only be able to assume your gender based on your clothing and what you tell them.

:: Gender Reversal Stage 4

<<nobr>><<if $mc.osex == "male">>
Your features will predominantly appear as those of a woman. People probably won't believe you if you tell them that you were born a man, unless you can provide some evidence or they really trust you.
<<else>>
Your features will predominantly appear as those of a man. People probably won't believe you if you tell them that you were born a woman, unless you can provide some evidence or they really trust you.
<</if>>
<</nobr>>

:: Gender Reversal Stage 5

<<nobr>><<if $mc.osex == "male">>
All traces of your original male sex will be gone, besides possibly your penis and chest (unless those have also changed).
<<else>>
All traces of your original female sex will be gone, besides possibly your vagina and breasts (unless those have also changed).
<</if>>
<</nobr>>

:: Gender Reversal Stage 6

<<nobr>><<if $mc.osex == "male">>
Further Gender Reversal effects will slowly overwrite your personality with traits stereotypical to a woman. While not all women act in such a stereotypical way, you certainly will. The old you will be gone by level 10, leading to identity death. Be careful!
<<else>>
Further Gender Reversal effects will slowly overwrite your personality with traits stereotypical to a man. While not all men act in such a stereotypical way, you certainly will. The old you will be gone by level 10, leading to identity death. Be careful!
<</if>>
<</nobr>>

:: Libido Reinforcement A Description

Gives one level of the Libido Reinforcement Curse, which boosts your sex drive according to how many Libido Reinforcement effects you've taken.

:: Gender Reversal A Description

Gives one level of Gender Reversal, which causes gradual changes in your body that cause you to appear as the gender opposite to what you were assigned at birth. No effect on penis or boob size.

:: Asset Robustness A Description

Grows your boobs by about 1 cup size and/or increases your penis size by about 2.5cm (1in), depending on what's applicable. For all Asset Robustness Curses, band and sizes and girth are scaled appropriately, and your assets will grow back to their new, increased size if surgically reduced.

:: Clothing Restriction A Description

Prevents you from ever wearing anything that would commonly be considered an "accessory." Includes scarves, hats, piercings, pasties, jewelry, and so on. Kind of a bummer. Doesn't include items serving a specific necessary purpose, like prescription glasses. None of the Clothing restriction Curses include Relics if they are worn with the intention of making use of their effect.

:: Shrunken Assets Description

Decreases boob size/penis size to approximately minimal levels - about AA cup boobs and a roughly 1cm (~0.5in) penis. They will resist surgical attempts at enhancement. Can't be taken with any Asset Robustness Curses. (That's why you get so many points for it.)

:: Hair Removal Description

Permanently removes all hair below your nose, and even shapes your eyebrows into a pleasing shape so you don't have to maintain them. Never shave again!

:: Perma-dye Description

Permanently changes your natural hair color to a significantly different, visually distinct color of your choice. You can choose if you want to go with a fun, weird color like purple or just stick with the normal human range.

:: Freckle Speckle Description

Gives you a splatter of freckles or moles around your body. You can arrange their exact locations and density, but they have to be a significant and noticeable feature. Make sure to include one of those nakibokuro under-eye beauty marks, they're super cute!

:: Knife-ear Description

Gives you a pair of sharp, pointy, elfish ears. There are some humans on the surface who get surgery to look like this, so you'll only kind of stick out up there!<br>Also effects any other ear-related Curses you take.

:: Dizzying Heights Description

Increases or decreases your current height by 5cm (2in), by your preference. This will take a very long time to get used to. All height changes in the Abyss must be in the same direction. (max. 5)

:: Increased Sensitivity Description

Significantly increases the sensitivity of your erogenous zones - even brief, soft stimulation will quickly bring you over the edge.

:: Refractory Refactorization Description

Removes your refractory period, allowing you to orgasm many times in quick succession. Has a noticeable effect regardless of your sexual equipment. Makes a powerful yet dangerous combo with Increased Sensitivity.

:: Libido Reinforcement B Description

Gives one level of the Libido Reinforcement Curse, boosting your sex drive.

:: Gender Reversal B Description

Gives one level of the Gender Reversal Curse, causing your body's apparent gender to gradually change.

:: Asset Robustness B Description

Grows your boobs by about 2 cup sizes and/or increased your penis size by about 5 cm (2in), depending on what's applicable. You can have Asset Robustness Curses affect butt sizes too if you like.

:: Age Reduction A Description

Reduces your apparent physical age by 2 years or sets it to 20, whichever is younger. Many might consider this a boon.

:: Fluffy Ears Description
You gain a set of ears from a (non-human) mammal of your choice on the top of your head, replacing your old ears. Be the kemonomimi you've always wanted to be.

:: Fluffy Tail Description

A tail from a mammal of your choice will spout from your lower back. You can take up to 9 if you're going for the kitsune or nekomata look or something, but only the first grants any corruption.

:: Maximum Fluff Description

Fur from a non-human mammal of your choice will grow over your entire body, forming a pelt. Cannot be chosen with the "Hair Removal" Curse, but i you like you can have this Curse override it instead, giving this Curse's points and effect and removing the points you got from Hair Removal.

:: Heat/Rut Description

For approximately one day a month, your libido will skyrocket, making it much harder to control yourself. Grants two temporary levels of the Libido Reinforcement Curse.

:: Lightweight Description

You take bonus damage from alcohol. Even a single beer will leave your speech a bit slurred and your reactions dulled, and drinking anything harder will almost certainly lead to you eventually blacking out.

Also enhances the effects of things like aphrodisiacs and recreational drugs, and even coffee. Just a sip of caffeine will lead to you being very hyper, jittery, and excitable.

:: Sex Switcheroo Description

If you have a penis, it'll retreat inwards and be replaced with a vagina and all other associated organs, along with breasts roughly proportionate to the size of penis you had as compared to the average. The reverse happens if you started with a vagina, and you'll gain a penis roughly proportionate to the size of your old boobs. (Flat boobs get a very small micropenis.)

:: Futa Fun Description

Has the same effect as Sex Switcheroo, but leaves you with a penis, a pair of boobs, and a vagina (You can decide if you want balls or not). All of your new parts will both be affected by all Asset Robustness or Shrunken Assets Curses from here onwards. Can't be taken with Sex Switcheroo. 

If you already have both a penis and a pair of breasts, congrats on the free points! Well, maybe your bottom parts have changed, but it's less of a change for you than for someone else taking this Curse.

:: Blushing Virgin Description

You'll find sexual activities and nudity to be uncomfortable and very embarrassing. You can still do sexy stuff, you'll just be cutely embarrassed and extremely bashful when doing so.

:: Submissiveness Rectification A Description

Makes you significantly more submissive to the desires of others, and even has minor effects outside of the bedroom. You'll still be able to refuse requests that you're strongly against, but you can give up any hope of taking a dominant role.

:: Gender Reversal C Description

Gives one level of the Gender Reversal Curse, causing your body's apparent gender to gradually change. Don't worry, I hear androgyny is in vogue!

:: Asset Robustness C Description

Grows your boobs by about 4 cup sizes and/or increases your penis size by about 10cm (4in), depending on what's applicable. You'll probably need to buy some new bras or underwear. 

:: Clothing Restriction B Description

Completely prevents you from wearing any kind of underwear, or anything at all covering you underneath your main outfit. Also includes socks. All Clothing Restriction Curses manifest as an extreme mental revulsion for wearing that type of clothing, changing to extreme mental distress and immediately attempting to remove it if you're somehow forcibly clothed.

:: Power Dom Description

Modifies your personality to cause you to become markedly more dominant, both in and out of the bedroom. You simply won't be able to sit still and let someone else take the lead, even in situations where you might have been more comfortable doing so previously. Cannot be taken with any Submissiveness Rectification Curses.

:: 20/20000000 Description

Gives you a severe case of all-around garbage eyes. It also makes them more sensitive, making contacts very uncomfortable - you could wear them on rare occasions, but they'd be hell to wear as part of a normal routine. Conjures up a durable yet kinda unstylish pair of glasses for your journey - you should pick out something more suitable when you get out of here.

:: Comic Relief Description

Severely reduces the odds of anyone taking you seriously in any social situation. People may see you as a cute clutz, or a silly loudmouthed braggart, or a quirky sex-obsessed weirdo, but they will almost never see you as an actual threat, source of wisdom, or a real leader. In the script of your life, you'll be the butt of every joke.

:: Equal Opportunity Description

You become 100% pansexual, to the extent that sex/gender is entirely irrelevant to you when evaluating how attractive someone is. Nothing like "okay I like them both, but I still prefer ________" here. If you already consider yourself this, then enjoy the free points!

:: Absolute Pregnancy Description

Absolutely any sex you have with another person will result in a viable pregnancy - even homosexual sex, so long as there's an available womb present in at least one of your bodies. No form of contraception or creative positioning (i.e. oral) can prevent this. Logic/fate will naturally prevent you from every having sex with anyone who has the Absolute Birth Control Curse, avoiding the whole unstoppable force/immovable object scenario.

:: Absolute Birth Control Description

Completely removes your ability to ever conceive a child with anyone else, as either a mother or father. Cannot be taken with Absolute Pregnancy, Wacky Wombs, or Omnitool.

:: Wacky Wombs Description

Adds a functional womb+ovums to your body, connected to one of the following paths of your choice: your throat, urethra, anus, or side-by-side to an existing womb through a vaginal canal. Both male and females with this can be impregnated via penile penetration to the appropriate area. Your body will make the birthing process technically safe, but still probably pretty damn weird, kinda gross looking, and very painful. I guess that's pretty standard for pregnancy though?

:: Omnitool Description

Causes pregnancy to always be a possibility when your have sex, regardless of species differences, Children will be a mixture of the two species.

:: Gooey Description

Causes your entire body to be made out of sticky, slimy unicolor goo. All the body altering Curses you received/will receive will cause your goo to roughly mimic the shape and texture of that feature - goo pelt, gooey tail, and so on. This will probably look quite odd with many Curses. Your goo is slightly malleable, but will quickly revert to the form given to you by Curses - no shapeshifting. Your durability and dietary restrictions are unchanged. 

:: Rainbow Swirl Description

Permanently changes your skin and eye colors to significantly different, visually distinct colors of your choice. You can choose if you want to go with unusual colors like pink or red, or just stick with the normal human range.

:: Double Pepperoni Description

Swells up your nipples, making them rather puffy, and noticeably increases the area of your areolae. Also makes them a bit more sensitive. Cute!

:: Literal Blushing Virgin Description

Whenever you're having sex, you'll temporarily lose your memory of all your past sexual encounters, leading you to believe every time is your first. If you have one, you can also choose to regenerate your hymen to "complete the effect" if you like. It's not really an accurate indicator of virginity, so it doesn't matter either way. 

:: Libido Reinforcement C Description

Gives one level of the Libido Reinforcement Curse, boosting your sex drive. Please always practice safe sex!

:: Lactation Rejuvenation A Description

Causes you to be lactating slightly at all times, about as much as an average pregnant woman. Not too annoying; may require occasional milking and cause wet spots on clothing sometimes.

:: Asset Robustness D Description

Grows your boobs by about 6 cup sizes and/or increases your penis size by about 15cm (6in), depending on what's applicable. The extra weight will take a while to get used to.

:: Age Reduction B Description

Reduces your physical apparent age by 3 years or sets it to 20, whichever is younger. This may put you at a disadvantage in the Abyss. It doesn't show any additional mercy to the young.

:: Sleep Tight Description

Makes your body require about 12 hours of sleep a day, but makes it always extremely comforting and pleasurable. If taken with Sweet Dreams, you will learn to embrace being wrapped in fear, your mind associating terror and helplessness with comfort. Note that the extra sleep at night translates to extra energy during the day, and so this has no impact on travel times here.

:: Sweet Dreams Description

Every single time you go to sleep, you'll have sexual nightmares that heavily blur the line between terrifying and horny, and which will almost always cause several orgasms. Hope you don't mind the extra laundry!

:: Hypno Happytime Description

Makes you particularly suggestible. Directly hypnotizing you is easy, but someone determined to do so could manage to do it even through subtle methods, like subliminal messaging in media or something. 

:: Crossdress Your Heart Description

Forces you to only wear clothing associated with the opposite genitals of those you have. Cannot be taken with Futa Fun or both Clothing Restrictions B and C at the same time.

:: Lie Detector Description

Anyone you communicate with will be able to instinctively tell whenever you're not being completely honest with them or hiding information they would want to know. Having to wear your heart on your sleeve can make life difficult in the long run.

:: Megadontia Description

Gives you some very sharp teeth. Be careful not to bite any partners! Also gives you 1-2 especially large teeth that will remain visible even with your mouth closed, giving you a perpetual smug-fang look.

:: Softie Description

If you have a penis, it will never be erect again. You can still orgasm, but you'll be flaccid the entire time. If you have a vagina, your nipples will be constantly inverted. Even if you were to try and pull them out, they'd just spring right back to their inverted state.

:: Hard Mode Description

If you have a penis, it will always be fully erect. If you have breasts, your nipples will constantly be erect, and probably visible through many kinds of clothing...maybe even with a bra, sometimes. If you have a vagina, it can make the clitoris a bit harder than normal too. Cannot be taken with Softie.

:: Lingual Leviathan Description

Increases the length of your tongue to approximately 30cm (12 in). You'll have to learn to eat carefully to avoid biting it, but you'll give amazing oral.

:: Tipping the Scales Description

Your body is completely covered with a layer of rigid scales in a color of your choice. Hairs will still grow from them in whatever places you would typically grow hairs, so it would look really weird with the Maximum Fluff Curse. Strong enough to protect you well from most human weapons, but not the vicious beasts of the Abyss. Notably not limited to reptile scales. You can do fish scales instead and go for the Zora look, if you like.

:: Reptail Description

Gives you a large, scaled, spiky reptile tail sprouting from your back. It would look pretty weird next to other tails if you have them, but there's nothing outright stopping you from taking this with the Fluffy Tail Curse or anything.

:: Cold Blooded Description

Changes your body's physiology to be similar to an ectotherm - that is, your body will produce negligible heat on its own, and you'll need to regularly heat it up via external sources, like sunlight (or Miasma light) so you don't freeze. I hope you like cuddling! Increases travel times in this layer by 1 day each if you don't use a portable source of heat. Without one, you'll need to stop and set up campfires very frequently.

:: Libido Reinforcement D Description

Gives one level of the Libido Reinforcement Curse, boosting your sex drive. Others may have a hard time keeping up with you.

:: Gender Reversal D Description

Gives one level of the Gender Reversal Curse, causing your body's apparent gender to gradually change. The grass is always greener, right?

:: Pleasure Respecification A Description

Completely prevents you from ever reaching climax on your own, through any form of masturbation or toys. You'll feel pleasure building, but release will be completely impossible without another party's help.

:: Clothing Restriction C Description

Prevents you from wearing any clothing generally considered of the primary part of an outfit - essentially anything not already covered by Clothing Restrictions A or B. Dresses, shirts, pants, skirts - all off the table. Also includes shoes.

:: Massacre Manicure Description

You'll grow sharp claws instead of fingernails. They can be retracted somewhat when not in use, but probably not quite as much as you would like. Fingering people is still possible, don't worry! Just... be very careful.

:: DoS Description

Causes you to feel pleasure when inflicting others with pain, but numbs feelings of physical pleasure from other sources somewhat.

:: DoM Description

Converts all pain you receive into pleasure, but in return, dulls normal feelings of physical pleasure a bit. With both S and M, you will cease to feel pleasure entirely except when inflicting or receiving pain.

:: Hijinks Ensue Description

Gives you bad luck with regards to embarrassing sexual situations, to a hilarious degree. You'll accidentally stumble into sex, have people stumble in on you when you're having sex, have embarrassing wardrobe malfunctions, and rarely ever get a moment of peace to yourself. Sexual shenanigans will find you and humiliate you no matter what measures you take.

:: Flower Power Description

Causes flowers and vines to sprout all over your body, and replaces your hair with leaves or flower petals. You can influence their shape and locations somewhat, so long as they're visible. At least you'll probably smell nice! As long as you don't go for a rafflesia or something, I mean.

:: Cellulose Description

Causes your skin to become smooth and slightly rigid, like plant matter. Can optionally include a layer of bark. Be careful around open flames!

:: Chlorophyll Description

Causes your body to require sunlight, or you will feel sluggish and low on energy. If you're wearing normal clothing on a sunny day, you'll need to spend about two hours in the sun daily to feel recharged, though you can reduce that to as low as 20 minutes if you sunbath nude. Thankfully, Miasma reactions will suffice in most layers of the Abyss, but you'll need to add 1 day of travel time for everything in layer 3, and anywhere else similarly dark.

:: Pheromones Description

Causes you to near-constantly release scentless pheromones that make everyone around you quite aroused. The effect is slightly directed towards you, but the people around you may end up directing their lust towards others if you're not their type or you don't make a move. It isn't a rape aura; people still have their good senses - they're just more impassioned than they otherwise would be.

:: Carapacian Description

Gives you a shiny, firm carapace or exoskeleton in the color of your choice surrounding about 80% of your body, only leaving small bits exposed around squishy areas and joints. Probably not strong enough to stand up to human weapons or creatures of the Abyss, but if might give you an edge in a fistfight?

:: Hemospectrum Description

Changes your blood into a color that is unnatural for humans, like purple or blue or green. You can decide what shade you'd like.

:: Wriggly Antennae Description

Sprouts a pair of wriggling insect antennae from your forehead. They're sensitive to touch and you can taste things through them, so keep them clean!

:: Eggxellent Description

If you have a penis, it will function similarly to an ovipositor, releasing eggs during ejaculation rather than semen. If you have a vagina, laying eggs will replace both periods (egg laying will still occur even if periods would normally be prevented via Relics or medically) and live births. (They can replace live births for any extra non-vaginal wombs you have too.)

:: Submissiveness Rectification B Description

Causes you to become more submissive, like the Submissiveness Rectification A Curse. With two of them, you become physically incapable of resisting any request made of you except orders that would cause death or lasting damage to yourself or others. (Requests like "be my slave indefinitely" or "give me everything you own" would constitute lasting damage.)

:: Lactation Rejuvenation B Description

Induces Permanent lactation, like the Lactation Rejuvenation A Curse. With two of them, your lactation will reach ridiculous levels normally impossible in humans or really any animal, requiring frequent milking throughout the day to prevent discomfort, temporarily increasing boob sizes at a rapid pace, and being capable of long, sustained milk streams at full capacity.

:: Pleasure Respecification B Description

Completely prevents you from ever climaxing from any sexual act with another person - you'll feel pleasure building, but release is only possible with masturbation. With both Pleasure Respecification A and B, orgasms of any kind become completely impossible, except when directly caused by a Curse.

:: Age Reduction C Description

Reduces your apparent physical age by 4 years or sets it to 20, whichever is younger. You probably won't be able to carry as much weight as you used to if you end up particularly young.

:: Horny Description

You get a noticeable horn in the shape of your choice sprouting from your head. It's strong, but quite sensitive to touch.

:: Drawing Spades Description

Gives you a cute spade-tipped demon tail. It's a major new erogenous zone, and its prehensility lends itself very well to being used creatively in sex. Occasionally may act on its own, attempting to pleasure you or others based on your subconscious desires.

:: Tattoo Tally Description

You will have several small faintly-glowing runic tattoos across your body, culminating in one particularly large tattoo centered just above your pubic mound. These tattoos are very sensitive, and anyone who sees them will instantly be able to know the full breadth of your sexual history: total number of times having sex, number of different partners, how recently you last had sex, the kinds of fetishes you've indulged in, total volume of sexual fluids you've had in you... there's a lot of statistics there, and they'll see it all.

:: Leaky Description

Your genitals will be abnormally lubricated at all times, with precum/vaginal lubricant. It'll get even worse if you're aroused at all, and you'll definitely have a stream going down your legs without a great deal of prior preparation. Expect a lot of fluid to be released when you orgasm. You'll be producing about twice as much as an average person, and this Curse about doubles fluid increases gained from eating Crumbleweeds in the previous layer. Also causes your fluids to take on an unusual flavor of your choice, without affecting their appearance.

:: Wandering Hands Description

Causes your body to subconsciously seek sexual release when you're not focusing on it, regardless of how aroused you are. You'll be writing an essay with one hand, and won't even notice your other hand masturbating until you're close to climax. Or you might absentmindedly grope your own chest in the middle of a conversation with a friend. In more serious cases, you could even find yourself grinding against objects or other people, and your lack of control will be especially apparent in your sleep. The effects can be largely nullified by wearing a vibrator or similar sex toy near-constantly.

:: Semen Demon Description

Requires you to drink at least 10ml of sexual fluids (semen or vaginal fluids) daily, or you will suffer symptoms of starvation. For reference, a single ejaculation is typically around 5ml, give or take, in both cases. Companions you have may help you if you have a good relationship, but a single companion would probably have trouble feeding you all on their own if you need a lot. You could try to supplement your diet with fluids from beasts of the Abyss - though the time spent doing so would likely substantially increase all travel times down here. This Curse can supply nutrition in place of food, but the Miasma prevents this from working inside the Abyss, unfortunately. You'll still need to eat real food too, while you're down here. You can get +15 extra corruption by restricting yourself to either semen or vaginal fluids exclusively.

:: Quota Description

Requires you to cause others a total of 2 orgasms per day via direct contact with your body, or you will experience a severe drop in energy, characteristic of heavy sleep deprivation. The quota is increased to 3 orgasms if taken in combination with Sleep Tight. This can replace sleep, but the Miasma prevents this from working inside the Abyss. I hope you've been kind to your companions, or you'll need to waste a lot of potential travel time pleasuring some monsters down here.

:: In the Limelight Description

Requires you to be the primary source of at least 50 orgasms daily, or you will completely cease feeling joy, falling into a deep depression where any kind of productive effort is impossible. Unlike Quota, this can be via indirect means, such as media you're featured in being masturbated to. Your (mis)adventures in the Abyss will from here on out be magically recorded and transmitted to a great deal of people to achieve this, but you should probably try to be just a bit more provocative than usual, just to be sure. If you earn enough fans while you're down here, you could make a career for yourself after you leave!

:: Libido Reinforcement E Description

Gives one level of the Libido Reinforcement Curse. I hope your standards aren't too high, or you might be in for a bit of frustration.

:: Gender Reversal E Description

Gives one level of the Gender Reversal Curse, causing your body's apparent gender to gradually change. Whether you're going for the trap/reverse trap look or going all the way, I'm sure you'll look great!

:: Asset Robustness E Description

Grows your boobs by about 8 cup sizes and/or increases your penis size by about 20cm (8in), depending on what's applicable. This will probably be very inconvenient for you.

:: Urine Reamplification A Description

Significantly reduces your bladder capacity. Though annoying, this shouldn't be too dangerous so long as you're careful. Urine Reamplification Curses also prevent the Event Horizon Relic from taking care of your pee for you.

:: Barter System Description

Any kind of circulating currency you gain, physical or digital, will just seem to mysteriously vanish. In fact, the only way you have of paying for things is via sexual favors. Thankfully, most vendors will be a lot more receptive to this idea than they would have been before...but not at Outset Town's! Better give your dubloons to a companion before you take this Curse, and let them handle buying and selling things. (You cannot give the vending machines sexual favors, either. Please don't fuck the vending machines.)

:: Shared Space Description

Everybody around you will feel incredibly comfortable touching you and groping you, and the concept of "personal space" won't exist for you. You'll always be seen in the wrong if you try to point it out.

:: Weakling Description

Causes your physical strength to drop to hilarious, absurdly low levels. Your comfortable long-term carrying capacity drops to 5kg, and your short-term strength isn't much better. You'll also probably be much worse off in a fight, especially with melee weaponry. This affects your essence more than your physical musculature, so you could train and train and become positively sculpted, or even cut off your arms and replace them with robotics, and you wouldn't be any stronger. It won't reduce your strength in ways that could be hazardous to your health or prevent normal locomotion, though.

:: Random Orgasms Description

Once a day, you will suffer a powerful, unprompted orgasm, with no warning whatsoever. Can be very embarrassing if you're in public.

:: Beastly Description

Causes you to subconsciously take on many animalistic traits, including but not limited to: inability to "speak" except with simplistic, unintelligible noises, extreme discomfort at using human toilets and preferring to either do your business outside or use a litterbox, preferring to clean yourself via licking rather than taking a bath, and really enjoying headpats. Causes you to take on stereotypical traits specific to any kind of specific fantasy animals or fantasy races you might have become, too. Doesn't affect intelligence, but may affect how intelligent others perceive you to be.

:: Creature of the Night Description

You become a vampire. You'll burst into flames in direct sunlight, though you can reduce this to just significant discomfort and itchiness with copious sunblock and/or a parasol. You don't have a pulse anymore, and by some measures, you're no longer among the living...though your body can still be stopped by the same kinds of physical force that would kill a human. Your skin has an odd, unearthly look to it, the lack of life in you being very apparent. You need to suck some blood to survive, but not that much...about one 3 minute feeding session weekly would be enough, and it's perfectly survivable for the donor, though draining. This doesn't replace your normal dietary requirements or anything, though. You require verbal permission to enter any private homes owned by someone else. You no longer age, and your body is immune to most diseases and toxins, allowing you to suck blood without fear from catching anything from your victim. All other classic vampire weaknesses and strengths don't apply to you.

:: Minish-ish Description

Reduces your height to about 10-20cm (4-8in), the rest of your bodily proportions following suit. This will have major effects on the remainder of your journey. Many Relics may be difficult or impossible to use. You will probably be unable to carry any weight of consequence, or engage in any kind of combat. If you don't have a companion to carry you or some other method of overcoming your slower movement, double all time costs. Your new metabolic rate means you need 1/4 as much food and water as you did before, but you need to actually have some method of carrying all that extra food and water to take advantage of this.

:: Colossal-able Description

Increases your height to roughly 100m (330ft), the rest of your proportions following suit. This will have major effects on the remainder of your journey. You will be able to carry a lot more than before, but the difficulties of moving around the Abyss with your new huge body, finding alternate larger routes, and being careful of your footing, will slow you down a lot: double all time costs. You are probably a bit better off in combat than before, but many of the vicious beasts of the Abyss are no stranger to taking down threats much larger than them, being fast and wily enough to still be major obstacles to you. Can't be taken with Minish-ish.

:: Libido Reinforcement F Description

Gives one level of the Libido Reinforcement Curse. Please don't end up on any sexual offender lists!

:: Gender Reversal F Description

Gives one level of the Gender Reversal Curse, causing your body's apparent gender to gradually change. Do you like the way your body looks now?

:: Asset Robustness F Description

Grows your boobs by about 16 cup sizes and/or increases your penis size by about 40cm (16in), depending on what's applicable. We're well into territory that could be considered a medical condition, now.

:: Urine Reamplification B Description

Completely removes your ability to judge how full your bladder is, or hold it when it's full. Expect a lot of accidents, especially with Urine Reamplification A. Can be managed if you make using the restroom very frequently a habit, but be careful.

:: Eye on the Prize Description

Gouges out one of the two eyes you were born with. (This might sting a little... and then a lot, for a long time. The wound will be sealed to prevent infection.) @@.italic; This could have major effects on your journey.@@ Losing one eye, and with it depth perception, will make many basic tasks difficult, rendering you much less capable of dealing with Threats. Losing both eyes will render you incapable of much of anything down here on your own. Even with a companion, you should assume a great deal of lost travel time, as they will need to slow their pace greatly to assist you. Can be taken twice if you still have both organic eyes.

:: Deafening Silence Description

You will be rendered completely deaf, incapable of ever processing sound again. Potentially a very dangerous condition to have in the Abyss, reducing you ability to react to threats and making communication with companions more difficult.

You can get an extra +10 corruption if you allow your ears to be violently ripped off, then sealed to prevent infection - so long as you have no other Curses affecting the ears.

:: Taciturn Turnaround Description

Renders you completely mute, incapable of ever uttering a sound again. Will undoubtedly cast troubles on your journey if you're with a companion.

You can get an extra +25 corruption by volunteering to have your tongue violently ripped out (and the wound magically sealed up), simultaneously removing your sense of taste, but you can't choose to do so if you took Lingual Leviathan.

:: Ampu-Q-tie Description

Rips off one of your four limbs, about halfway up from the knee or elbow. (It's okay if you want to scream from the pain. The wound will be sealed up safely.) Prevents organic replacements from ever working, but you can get prosthetic replacements. @@.italic;This will likely have major effects on your journey.@@ Expect your carrying capacity to be heavily impacted for any arms you've lost, and in the absence of an appropriate countermeasure, you can expect insurmountable increases in travel time costs for losing any legs, likely forcing you to just give up and accept your fate. If you have a companion carry you the probably won't be able to carry much of anything else, and will be moving much slower than they would otherwise... even without limbs, humans are heavy. Can only be taken for organic, intact limbs.

:: Nose Goes Description

Removes your sense of smell permanently. A relatively tame drawback that probably won't trouble you too much down here, but you'll miss out on the smells of freshly-cooked food, or of a flower garden on a balmy summer day, or of a refreshing salty ocean breeze... you'll probably miss them eventually.

:: Arm Army Description

Adds an extra arm or leg in roughly the same spot your normal ones are. If you prefer, you could also have additional legs turn you into a centaur. Either way, the extra limbs will probably get in the way quite a bit and require years of practice before you're half as good at using them as you were before. This may slow down your travels or lower your ability to defend yourself. Limbs can be successfully amputated @@.italic;if@@ immediately replaced with prosthetics.

Cannot be taken with Ampu-Q-tie. (max. 6)

:: A Little Extra Description

Takes whatever sexual equipment you have between your legs and adds another copy of it down there. You can decide the exact configuration. If you have both a penis and a vagina, you may choose which gets copied.

:: Null Description

Completely removes your genitals. You'll just have a smooth patch of skin on your groin, like a doll. Any waste that would've exited through there will instead be heading out the back door. Also removes your nipples, again leaving a smooth patch of skin in their place. If any Curse has its effects entirely negated by this, you lose the corruption points it gave you. Some Curses could be altered a bit, like Leaky lubricating your back door, or having Asset Robustness Curses that previously affected a penis now apply to boobs, while others will be inevitably be lost. Naturally, cannot be taken with A Little Extra.

I hope you really like oral and/or anal!

:: Seafolk Description

In place of legs, you now have a finned tail, allowing you to quickly swim through water. It also grants you a pair of gills in the position of your choice, allowing you to breathe underwater with ease. @@.italic; This doesn't seem like a very practical appendage in the Abyss!@@ Expect all the same drawbacks you would see if you took Ampu-Q-tie for your legs, but even greater as you still have the weight of your legs, just none of the function. You can get an extra +10 corruption if you elect to have your lungs completely adapt to being underwater, unable to breathe air. (This would probably be a bad idea.)

Cannot be taken with Ampu-Q-tie directed at the legs - requires both legs to still be there. 

:: Taken for Granite Description

Whenever you orgasm, you'll temporarily be petrified, turned into a completely immobile stone. The first time you orgasm in a given day, you'll be unpetrified after 5 minutes, but this will @@.italic;double@@ with each additional orgasm you have, only resetting at midnight. If you're petrified when the clock hits midnight, you'll still have to wait out your current timer. You'll sense what's going on around you when you're petrified just as well as you would normally, but will appear to the rest to the rest of the world as a completely immobile statue. Physical damage done to your stone form will be healed when you reform, but mental damage won't.

If you're completely unable to orgasm due to the effects of Pleasure Respecification Curses, this will instead turn you to stone for a random 2 hour, non-sleeping period each day.

:: Double Trouble Description

You have a twin now! This requires some explanations.

They look near-identical to you, are near-identical genetically, and have all the same Curses you've picked, but can optionally have the opposite genitals. The rest the world, including relatives and companions, will recall the both of you having always been twins, and having ventured down tino the Abyss together. @@.italic;They@@ will remember a history where they ventured down on their own (with any companions), and where @@.italic;you@@ appeared after they took this Curse. For all you know, they could be right! (You'll find all the items you remember carrying down here on the fround between the two of you.) They could theoretically choose different Curses than you do from here on, but they have very similar tastes to you, so the probably won't.

They'll need to eat too, so you should be @@.italic;doubling@@ the number of resources you consume each day. I really don't recommend trying to betray them or abuse them for gain, or trying to set them up as any kind of "dump stat character" - this is @@.italic;you@@ we're talking about here, kind of, so your odds with any scheme would be at most 50/50.

Mechanically, you can consider them as a second avatar of "you" for most purposes - for example, they offer no additional uses of the Gossamery Scales, Icon of Mercy will remove the same Curse from you both simultaneously, Ring of the Devourer will give absorbed powers to both of you, Relics will deduct from both of your corruptions regardless of who picks it up, and so on. They offer a potential gameplay benefit in splitting up, providing a hand in carrying things, or fighting, but no other intrinsic mechanical benefits.

You might be disinclined to trust them in light of some other features of this layer, but this one's not one of @@.italic;them@@;they're genuinely in the same boat as you. At least so long as they don't get captured by an Inanis Ego - their conversion conditions are the same as yours. 

:: Conjoined Description

Pick on of your hired companions, or your twin from the Double Trouble Curse if you took it. You and that person are now conjoined, either from the hip down, chest down, or simply being two heads sharing a body. Separation would be fatal for both of you even before considering Curse rebound effects. Your conjoined body will not have the "purity gene", and will slowly take on the effects of any Curses you have (though they will be less pronounced on the other person's half if they don't have those same Curses.)

You each control half of your shared body, and movement will be very difficult. Add 1 day to all travel times down here. If you're conjoined to a companion, any physical skills will probably be rendered useless by the fusion, and they'll probably be extremely freaked out, with morale at an all time low. If you're conjoined with your twin, they'll probably be cool with it, though. They're just as okay with it as you are.

@@.bold;This Curse and Double Trouble are unique in that they cannot be stored with Managed Misfortune, or removed, transferred or copied with any Wonders.@@

:: Libido Reinforcement G Description

Gives one level of the Libido Reinforcement Curse. I hope your standards aren't too high, or you might be in for a bit of frustration.

:: Gender Reversal G Description

Gives one level of the Gender Reversal Curse, causing your body's apparent gender to gradually change. Whether you're going for the trap/reverse trap look or going all the way, I'm sure you'll look great!

:: Asset Robustness G Description

Grows your boobs by about 32 cup sizes and/or increases your penis size by about 80cm (32in), depending on what's applicable. This is simply ridiculous.

:: Literalization Description

This Curse is unique among all other Curses of the Abyss in that it can only be selected if you have certain prerequisite Curses. It takes some of the changes built up by the other Curses and completely removes all vestiges of your humanoid form, turning you into a true beast. You may select to be transformed into one of the options below if you already have all the prerequisite Curses. All your other Curses will now apply to your new form in strange and interesting ways.
1) Literally a non-human mammal: Fluffy Ears, Fluffy Tail, Maximum Fluff
2) Literally a quadruped reptile or dragon: Lingual Leviathan, Tipping the Scales, Reptail
3) Literally an insect or arachnid: Carapacian, Hemospectrum, Minish-ish
4) Literally a plant (not recommended): Flower Power, Cellulose, Chlorophyll
5) Literally a twisted, hellish, conventionally unsexy mythological demon: Horny, Drawing Spades
6) Literally a fish (not recommended): Seafolk
7) Literally a tentacle beast, identical to those of earlier layers: Tickly Tentacles, A Mouthful

:: Consent Dissent Description

Every manner of sexual encounter you experience from this point forward will be fated to be rape. Whether you're being held down by someone stronger than you and forced into it against your will, or terrorizing some poor innocent person and scarring them for life, you will never have happy, loving, consensual sex again. Doesn't actually affect the rate of success for you being a victim of or committing rape (it doesn't force you to get raped or become a rapist), but it will make attempts of the former more common. If taken with the Barter System Curse, nobody will agree to sex in exchange for giving you things, and you'll probably have to turn to a life of crime just to survive. If you're thinking you can fool the Abyss with roleplay, where you or the other person's actual consent depart from what is stated, you can try it, but don't be shocked if the Abyss turns the tables on you. Moral and legal conduct on your part will probably require either celibacy, or some way to fulfill your desires without trying to have sex with others.

:: The Maxim Description

Pick one: urethra, vaginal canal, anus. You now have a larval Chasm Crawler, a parasite unique to the Abyss, squirming around up there. It feeds off your bodily fluids, and will frequently directly stimulate your most sensitive areas in order to get you to produce more. It is not a gentle creature, and it might get a bit violent with your bits if it decides you're not producing enough. After a few weeks, with a body about five times the size it started with, its life cycle will be complete, and it will burst into hundreds of new larval Chasm Crawlers for you to expel. At least one Chasm Crawler will always remain within you, ready to begin the cycle anew. I recommend cooperating with it and keeping it happy. Chasm Crawlers are very intelligent and knowledgeable about anatomy, and can quickly (though not painlessly) worm their way up and take direct control of your brain if your actions threaten them. It may be possible to reach a reasonable understanding with a Chasm Crawler. They're not kind, and not particularly trustworthy, but their intelligence causes them to value a cooperative host.

:: Adverse Possession Description

Your body is now home to a malevolent spirit that perished in the Abyss long ago, twisted by the ages and the Miasma. It is not your friend. Every other 24-hour period, it will gain full control of your body, with you sitting in the backseat, aware of and feeling everything it does, but being unable to stop any of it. This spirit will have sex with people you hate, put you in awful, humiliating situations, and try to ruin your day any way it can think of. It probably won't permanently ruin your life, since it does share your body, but it absolutely will not give you a fun time. It won't hamper your efforts to climb out of the Abyss, since it wants out of here too, but it'll be playing by its own rules. Why is it doing this? It wants full control. If you decide to give up and hand over full control of your body permanently, it will become noticeably gentler, though its tastes still differ enough from yours that you'll see and feel your body doing many things you'd rather not. (The reverse, getting it to give up control, is 100% impossible.) You'll have a long time to learn to love it, though.

:: Erased Description

Completely erases your old identity from the world. Nobody will have any memory of you going down into the Abyss, or who you are, and there will be no records, no citizenship, no property in your name - it will be as if you had never existed up there to begin with. Your own memories will be quite fuzzy, too: your presumed name and appearance before you came down are gone forever, never retrievable, and you'll have vague memories of your old life, but they'll be too fuzzy and feel unreal enough that you'll begin to doubt them too. Memories after you entered the Abyss will be unaffected. Companions will be disoriented at first, but should be able to piece things together since they've been down here with you this long. Doesn't erase debt to Outset Town's shop.

:: Tickly Tentacles Description

Grow one big, meaty tendril of a tentacle from somewhere on your body. Did you know that octopi have two thirds of their neurons in their tentacles, giving them a distributed nervous system fundamentally different from human brains? You'll have some degree of control over your tentacles, but they decide many of their actions on their own, and you may not always agree with their decisions. They'll often abuse and exploit your body - and perhaps the bodies of others in entirely inappropriate situations - in lewd ways. Individually, they may not be as smart as you, but collectively, all bets are off.

:: Eye-scream Description

Grow one large additional eye in a spot where there really shouldn't be one. It can receive sensory information, but it's not nearly as high-fidelity or useful as the two eyes you were born with. This is compounded with the 20/20000000... Curse, which would leave the eyes blurred enough to be functionally useless...I don't think they make glasses for your special eyes, though it's probably not impossible that someone with great skill could come up with something. 

:: A Mouthful Description

Grow one large, grinning mouth somewhere on your body where there really shouldn't be one. Will take on any related Curses that would affect your original mouth. I really recommend not looking too deeply into them to figure out how, but food that is put into them will reach your stomach.

:: Below the Veil Description

You have touched the void and tasted just a hint of the Truth, and you will never be the same. Your appearance up until now has merely been a mask, one that is now paper-thin, quickly eroded under the gaze of others. Anyone observing you in any way will feel a primal fear creep into them, quickly replaced by what can only be called insanity. This will make any kind of constructive interaction with others effectively impossible, and traveling with any companions will be completely impractical - even if you somehow managed to get them to stay with you, your presence would quickly render them useless.

:: Princess Protocol Description

Transforms you into the eternal damsel-in-distress. You'll find yourself mysteriously landing in situations that demand rescuing, and you'll instinctively play the role of the helpless victim. Perhaps you'll end up bound and gagged, trapped in a tower, or lost in a labyrinth, but rest assured, a hero will always appear to save the day. No matter the circumstances, you will be unable to extricate yourself without aid. Even if you previously possessed skills to help in such situations, you'll discover them mysteriously inaccessible when you're in distress.

You will also have a new name, 'Princess'. Others will find it impossible to call you anything else, and you will feel a deep internal compulsion to respond to it.

:: CurseGrid [widget nobr]
<<widget "CurseGrid">>
<<set _totalCurses = $mc.curses>>
<<for _i=0; _i< $hiredCompanions.length; _i++>>
	<<set _totalCurses = _totalCurses.concat($hiredCompanions[_i].curses)>>
<</for>>
<div class="cards-grid">
<<for _name range _args[0]>>
	<div>
	<<set _curse = setup.findCurseBy(c => c.name === _name)>>
	[img[ setup.ImagePath + _curse.pic ]]
	<h2>_name</h2>
	<p class="benefit">
	+ <<print _curse.corr>> corruption </p>
	<<include "Curse Limits">>
	
	<p>
	<<if (_totalCurses.filter(e => e.name === _name).length + $StoredCurse.filter(e => e.name === _name).length) >= _maxCurses >>
		@@.unreachable; Already taken 
	<<elseif _curseLimitation>>
		@@.unreachable; This Curse can not be taken in combination with the other Curses you have already taken
	<<else>>
		<<print "[[Take on " + _name + "]]">>
		<<if $ownedRelics.some(e => e.name === "Managed Misfortune")>>\
		<br><br>
			<<if $ManagedMisfortuneActive.length >= $ManagedMisfortuneMax >>\
				@@.unreachable; You can not store a new Curse while you are still affected by all the Curses in Managed Misfortune.       
			<<else>>\
				<<for _i=0; _i < $ManagedMisfortuneMax && _i <= $StoredCurse.length; _i++ >>
					<<capture _i>>
					<<capture _curse>>
					<<if _i < $StoredCurse.length>>
						<<if !$ManagedMisfortuneActive.some(e => e.name === $StoredCurse[_i].name)>>
							<<print "[[Switch out "+ $StoredCurse[_i].name +" for " + _name +" in the Managed Misfortune's marble|Layer"+ $currentLayer +" Curses][$StoredCurse.deleteAt(_i), $StoredCurse.push(_curse)]]">>
						<</if>>      
					<<else>>
						<<print "[[Store " + _name +" in Managed Misfortune's free marble|Layer"+ $currentLayer +" Curses][$StoredCurse.push(_curse)]]">>
					<</if>>
					<</capture>>
					<</capture>>
				<br><br>
				<</for>>
			<</if>>
		<</if>>
	<</if>>
	</p>
	<p>
	<<if _curse.name.startsWith("Libido Reinforcement ") || _curse.name.startsWith("Gender Reversal ")>>
		<<LeveledCurseDescription `_curse.name`>>
	<<else>>
		<<include `_curse.name + " Description"`>>
	<</if>>
	</p>
	</div>
<</for>>
	<div>
	[img[ setup.ImagePath + "Curses/random.png" ]]
	<h2>Random Curse</h2>
	<p class="benefit">+ ? corruption </p>
	<p><<print "[[Take on a random Curse|Layer"+ $currentLayer +" Curses Random]]">></p>
	<p>Allow the Abyss to bestow a random Curse from this layer upon you.</p>
	</div>
</div>
<</widget>>

:: LeveledCurseDescription [widget nobr]
<<widget "LeveledCurseDescription">>
	<<set _base = _args[0].slice(0, -1)>>
	<<set _level = $mc.curses.countWith(e => e.name.startsWith(_base))>>
	<<if _base === "Libido Reinforcement ">>
	<<set _level = $mc.events.reduce((v, e) => e.changeLibido(v), 0)>>
	<<elseif _base === "Gender Reversal ">>
	<<set _level = Math.abs($mc.events.reduce((v, e) => e.changeGender($mc, v), 0))>>
	<</if>>
	<<if !$mc.hasCurse(_args[0])>>
	<<set _level += 1>>
	<</if>>
	<<include `_base + "Stage " + Math.min(_level, 6)`>>
<</widget>>

:: Curse Limits [nobr]
<<set _curseLimitation = false>>
<<if $mc.events.map(e => e.name).includesAny(_curse.incompatibilities)>>
	<<set _curseLimitation = true>>
<</if>>

<<if _curse.name === "Seafolk">>
	<<if $mc.curses.some(e => e.name === "Ampu-Q-tie" && e.legs > 0) || $StoredCurse.some(e => e.name === "Ampu-Q-tie" && e.legs > 0)>>
		<<set _curseLimitation = true>>
	<</if>>
<</if>>

<<set _maxCurses = _curse.maximum>>


:: Curse Randomizer [nobr]
<<set _validNames = []>>
<<for _name range _tempCurses>>
	<<set _curse = setup.findCurseBy(c => c.name === _name)>>
	<<include "Curse Limits">>
	<<if !_curseLimitation && (_totalCurses.filter(e => e.name === _name).length + $StoredCurse.filter(e => e.name === _name).length) < _maxCurses>>
		<<set _validNames.push(_name)>>
	<</if>>
<</for>>

<<if _validNames.length > 0>>
<<set _name = either(_validNames)>>
The Abyss has chosen for you to be Cursed with _name. You may not have chosen this, but fate has placed the burden upon you. Accept your Curse and the change in life that comes with it.<br>
<br>
<<print "[[Take on " + _name + "]]">>
<<else>>
There are no Curses left for you to take on this layer.<br>
<br>
<<back>>
<</if>>

:: Gender MtF1

As the miasmal energy of the Curse cascades over you, an unexpected shudder races down your spine. It feels like an icy gust, chilling the very marrow in your bones. The sensation isn't painful, but it's distinctly alien, like something deep in your cells is being rewritten.

Looking down, you study your hands, battle-hardened and calloused from the grueling expedition into the Abyss. There's a subtle shift; your knuckles, once rugged and pronounced, seem softer. The skin stretched over them gains a hint of delicacy, a touch of refinement. The veins that once stood out, bold against your skin, now subtly fade, murmuring beneath the surface like a secret.

A thrum resonates through your muscles, a vibrational shift that sets your heart pounding against your ribcage. It feels as if your sinews are shifting beneath the skin in your chest. Your biceps, triceps, shoulders – they all seem to contract, their robust mass receding to reveal a more slender, elongated definition. There's not too much of a loss of strength, rather a redistribution, a balance between power and grace.

The Curse softens the structure of your face. Your jawline, once chiseled and prominent, smoothens into a gentler curve. Your cheekbones elevate subtly, crafting a more pronounced structure, while your eyes seem to gain depth, their expressiveness enhanced. The changes are minute, barely noticeable, yet undeniably present.

The scent of your skin shifts, the potent musk replaced with a lighter, sweeter aroma. It's neither floral nor fruity, but a softer variant of your own scent. Your body hair retreats, each strand becoming finer, sparser. Your skin, once rugged and resilient, now has a subtle sense of softness.

As you process these changes, you can't help but wonder about your future. Will the transformations halt here? Or will they persist, relentlessly morphing you until you're a stranger to yourself? 

:: Gender MtF2

A familiar cascade of cold, miasma energy washes through you. The Curse continues to shift your form into a more feminine one. Your arms, once bristling with solid muscles, now display slender, toned curves, echoing the lithe strength of a dancer.

Your torso experiences a slimming transformation, the broad expanse of your shoulders refining into a more streamlined silhouette. Your waist cinches subtly, crafting a gentle curve that seamlessly blends into your hips. The shift is gentle, but perceptible. You move with a newfound fluidity, each step, each gesture carrying an inherent, rhythmic grace.

The feminization of your facial features persists, yielding an almost sculptural beauty. Your lips seem fuller, tinged with a slight rosy hue, their cupid's bow more pronounced. Your eyelashes appear longer, their feathery fringe lending a hint of innocence to your gaze. Your eyebrows arch delicately, adding another layer of femininity to your countenance.

The texture of your hair transforms, each strand gaining a silk-like softness. The color remains consistent, yet there's a newfound depth, a vibrancy that was previously absent. It's as if the very core of you is being refined, filtered into this new form.

:: Gender MtF3

A familiar cascade of cold, miasma energy washes through you as your transformation continues, steadfast and insistent, sculpting you into a form that straddles the line between masculinity and femininity. Your body, once clearly masculine, is now a striking model of androgyny. Your shoulders retain their breadth but with a gentler slope, their hard edges softened into subtle curves. Your waist, sleek and streamlined, flows into your hips, which have broadened just enough to add a soft curvature to your figure.

Your body hair has receded dramatically, leaving your skin smooth and unblemished, without any of the roughness that would be expected of a typical man. The scent that emanates from you is intriguingly ambiguous, neither distinctly masculine nor feminine, but a harmonious blend that is as unique as your evolving form.

Your face hosts the most captivating changes. Your features are a medley of softened angles and gentle curves. Your lips, eyes, cheekbones; all of them exist beyond traditional binary definitions, giving you an ethereal, otherworldly allure.

Your voice is now a mellifluous harmony that flows like a smooth melody. It's not high-pitched but rather a softer tone that carries the strength of your past and the elegance of your present.

As you ponder the transformations, you can't help but question how this new form, this blend of masculine and feminine, would affect your interactions, your relationships, and your self-perception. Will you be ostracized or embraced?

:: Gender MtF4

A familiar cascade of cold, miasma energy washes through you as your transformation, as relentless as the flow of time, propels you deeper into the realm of femininity. Your body now exudes feminine allure, yet it retains an echo of your past strength. Your shoulders, once commanding with their breadth, are now softer, yet they still carry a sense of authority, a nod to your history.

Your waist is sculpted and narrow, leading to hips that are unquestionably feminine. Your legs, long and toned, display a harmonious balance of strength and grace. Your body, a fascinating blend of firm lines and gentle curves, makes you distinctively captivating.

Your face fully embraces the transformation. Your features are a blend of softness and strength, your eyes expressive, and your lips plump. High cheekbones, a delicate jawline, all contribute to a stunning blend of femininity and power. Your hair, now longer, softly frames your face, its gentle waves adding another layer of femininity.

Your voice settles into a rich contralto, a deep and resonant tone that seems to hum with the energy of the Abyss. It's a voice that demands attention, a voice that's as unique as your new form.

As the transformation presses on, you contemplate how this will change your life, your identity. You're no longer the man you were, but hints of your former masculinity remain. In some ways, you're a fusion, a unique blend of strength and grace. As the Abyss resonates with your transformation, you can't help but feel a sense of anticipation for the journey ahead.

:: Gender MtF5

As another wave of miasmal energy washes over you, your transformation concludes its symphony, the final note reverberating through your very being. You now undeniably appear as a woman to any person who would see you, your form the ultimate representation of femininity. Your shoulders have taken on a soft, rounded silhouette, tapering down to a slender waist that smoothly merges into wide, curvaceous hips. Your legs, long and exquisitely shapely, are an ode to a subtle strength blended with graceful curves.

Your face is a study in feminine allure, your features refined and delicate. Your eyes, spirited and deep, shimmer with the same unyielding resolve and strength that have always been part of your core. Your lips, now plump and soft, are tinted with a natural blush, enhancing their inviting allure. Your hair cascades around your face and shoulders in a gentle torrent of soft waves, a silken frame that amplifies your femininity.

Your voice is now a melodious soprano, a tone that's soft and enchanting, carrying the whispers of the Abyss itself. It's a voice that, despite its gentleness, is still potent, an auditory reflection of your new form. Meanwhile your skin, smooth and soft, is a satin tapestry that seems to exude an sort of inner glow. 

As you take in your new form, questions about your future undoubtedly surface. How will this transformation impact your future? Will you be able to navigate the world as a woman? 

:: Gender FtM1

The bone-deep chill of the Abyss pierces your skin, yet this icy embrace is counteracted by an internal, enigmatic warmth. It starts as a soft, pulsating glow at your very core, then radiates outward, seeping into your extremities, fingers and toes alike. It feels akin to liquid sunlight coursing through your veins, a peculiarly energizing transformation that sets your heart aflutter, blending anticipation with a dash of trepidation.

Your hands, previously relatively soft and delicate, start to manifest a newfound robustness. You flex them, mesmerized by the sight of the sinewy tendons undulating beneath the skin. There's an unfamiliar hardness to them now, an intriguing resilience that marks the onset of your transformation. The muscles in your forearms respond, subtly bulging as your grip tightens, marking a slight but undeniable shift.

The transformative wave doesn't bypass your physique. The gentle curves that once adorned your figure begin to subtly realign, your waist losing its pronounced tapering. In exchange, your shoulders start broadening, paving the way for burgeoning muscles that ripple under the skin, sculpting a firm, athletic build. Your attire strains, stretched taut over the new muscle padding your body. You're still discernibly feminine, but a dash of ruggedness now punctuates your appearance, lending an intriguing, masculine edge.

Your voice, once a high, melodious symphony, descends a tone, morphing into a sultry, resonant timbre. The sound surprises you, a whispered homage to your past self, now layered with a velvety undertone that sends an unexpected shiver skittering down your spine. You catch your breath, a cascade of thoughts flooding your mind, all centered on the potential implications of this transformation.

This stage of your metamorphosis leaves you in a state of modified self-recognition – you're now a subtly masculine version of your former self. The transformation nudges you into a realm of introspection, pondering what the future stages might bring. Amidst the subtle shifts in your physique and voice, you remain fundamentally you, yet stronger and more formidable. 

:: Gender FtM2

A familiar wave of cold, miasmal energy engulfs you as the next level of the Curse takes hold. The tingling sensation reemerges, now paired with a deep, resonant hum that vibrates within your bones, infusing you with an energy that oscillates between the foreign and exhilarating.

Your body persists in its transformation, muscles carving out more defined silhouettes. Biceps, triceps, quadriceps – each hardens, the skin stretched over them taut and lean. The contours of your body sharpen, the former softness gradually usurped by a raw, primal strength. An unexpected satisfaction stirs within as you explore your new form, admiring the sturdy arms and the muscular strength pulsing in your legs.

Your face follows suit, your jawline subtly morphing, becoming more pronounced, more angular. There's a harder edge to your face now, a masculine sharpness that creates an arresting contrast with your lingering feminine features. You trace the line of your jaw, fascinated by the tangible change.

Your hair now shortens, while the strands thicken into a coarse texture. It's different, but not unattractive, adopting a rugged, masculine cut that compliments your evolving appearance. You find your fingers constantly ruffling through it, intrigued by the novelty of the sensation.

This stage of your transformation leaves you feeling like a masculine version of the woman you once were. You retain your feminine aspects, but they're offset by your increasingly masculine features. There's a thrilling dichotomy in the mirror's reflection, a blend of both genders that leaves you feeling undeniably powerful.

:: Gender FtM3

As the third wave of cold, miasmal energy washes over you, the transformation is akin to finding yourself in the epicenter of a swirling hurricane. The energy coursing within you flares up, an incandescent beacon in the heart of the Abyss. It's no longer merely a tingling – it's a potent, malleable force that shapes and sculpts you from within.

Your features continue their transformative dance, reaching a point of equilibrium where they're neither definitively feminine nor masculine. Your cheeks subtly chisel, your chin asserts itself, and your eyes, once wide and innocent, now hold a captivating depth, a mysterious intensity. The visage in the mirror is a captivating blend of familiarity and novelty – a seamless fusion of the woman you were and the man you're gradually embodying.

Your body follows suit, streamlining into a lean, firm silhouette. The vestiges of your feminine form, the soft curves, are now nearly erased, supplanted by the sleek lines of toned muscle and sinew. You feel lithe and agile, your movements fluid and confident. Your physique now displays a harmonious symmetry, a balanced blend that feels oddly comforting.

The voice that unfurls from your lips is a sultry, husky blend of your past and emerging self. It's a voice that resonates with both strength and softness, a sonic mirror of your current androgynous state. You experiment with its range, finding it has a surprisingly versatile dynamic range.

This stage of transformation leaves you feeling like a perfectly balanced amalgamation of both genders. You embody an intriguing mix of male and female, an androgynous silhouette navigating this peculiar world.

:: Gender FtM4

The fourth transformational wave of cold energy engulfs you like a rhythmic dance, a synchronized ebb and flow that sweeps through you. This time, it's more gentle, a seductive waltz that nudges you further along the transformative path.

Your features continue their evolution, developing a more masculine demeanor. Yet, a hint of softness lingers, a touch of femininity that creates a fascinating contrast against your increasingly masculine canvas. Your jawline sharpens, your nose acquires a stronger profile, and the intensity in your eyes is complemented by a certain depth, a subtle nod to the woman you once were.

Your physique adopts an even more masculine form, muscles and sinew gaining prominence. Your shoulders widen, your chest flattens, and your waistline relinquishes the last echoes of its once-feminine curvature. Yet, your movements retain a certain grace, a finesse that whispers tales of your feminine past.

Your voice deepens further, settling into a rich baritone that sends resonant vibrations coursing through your being. It's a voice that carries an echo of your past, enveloped in the depths of the man you're evolving into. It's a voice versatile enough to whisper tender words or command unswerving attention, and you find yourself captivated by its intriguing duality.

The fourth stage of your transformation leaves you feeling akin to a feminine man. You're growing increasingly comfortable within this new form, the balance between your past and present selves harmonizing.

:: Gender FtM5

The final, cold wave of transformation barrels into you like a tsunami, a relentless, all-encompassing force that steals your breath away. It surges through your veins, a cataclysm of energy that signifies the culmination of your physical transformation into a masculine form. It's a potent, overwhelming sensation, yet there's an unmistakable sense of resolution, a profound feeling of completeness.

Your features evolve into a rugged handsomeness, the last vestiges of your femininity dissolving into the striking masculinity now defining you. Your jawline is chiseled, your nose prominent, and your eyes hold a captivating depth that is undeniably magnetic. The man staring back at you from the mirror is a stark contrast to the woman you once were.

Your physique morphs into a robust and commanding masculine form, broad-shouldered and powerfully built. Your muscles ripple beneath your skin, a visual testament to your newfound strength. There's a palpable rawness to your form, a potent virility that imbues you with a sense of invincibility. Yet, subtly underlining this raw power, there's a trace of grace, a poignant reminder of the path you've traversed.

Your voice settles into a deep, resonant bass that reverberates through your body. It's a voice that effortlessly commands attention, a voice that exudes masculinity. Yet, there's a soft undercurrent to it, a gentle whisper that hints at the tale of your transformative journey.

The final stage of your transformation leaves you feeling wholly masculine. Your body seems to have shed your previous feminine identity, leaving you looking as masculine as any man could be. 

:: Gender Curse [nobr]

<<CarryAdjust>>
<<if $mc.osex == "male">>
	<<if $mc.gender == 2>>
		<<include "Gender MtF1">>
	<<elseif $mc.gender == 3>>
		<<include "Gender MtF2">>
	<<elseif $mc.gender == 4>>
		<<include "Gender MtF3">>
	<<elseif $mc.gender == 5>>
		<<include "Gender MtF4">>
	<<elseif $mc.gender == 6>>
		<<include "Gender MtF5">>
	<<else>>
	You feel your mind subtly shifting to become more stereotypically feminine. You must be careful not to lose yourself to the changes pushed on you by the Abyssal miasma.
	<</if>>
<<else>>
	<<if $mc.gender == 5>>
		<<include "Gender FtM1">>
	<<elseif $mc.gender == 4>>
		<<include "Gender FtM2">>
	<<elseif $mc.gender == 3>>
		<<include "Gender FtM3">>
	<<elseif $mc.gender == 2>>
		<<include "Gender FtM4">>
	<<elseif $mc.gender == 1>>
		<<include "Gender FtM5">>
	<<else>>
	You feel your mind subtly shifting to become more stereotypically masculine. You must be careful not to lose yourself to the changes pushed on you by the Abyssal miasma.
	<</if>>
<</if>>

:: Libido Increase 1

The moment the Curse entwines with your essence, a wave of unexpected warmth cascades through your body. Like a whisper of a summer breeze that sends a shiver down your spine, it's an alien feeling, not entirely unpleasant but noticeable enough to make you uneasy. There's an almost tangible undercurrent of eroticism coursing through your veins, igniting a spark deep within you. It leaves you yearning, teasing your senses in a tantalizingly exotic manner.

Your heart pounds within your chest, a drumbeat of desire matching the rhythm of your newly awakened awareness. It's a strange rhythm, syncopated and sporadic, bringing a heightened awareness to places that usually remain quiet. Subtle stimuli seem amplified, your body reacting to every minute vibration of the Abyss around you. This disconcerting sensation makes you anxious, yet an undertow of exhilaration keeps you enthralled.

The back of your mind stirs with thoughts of how this might complicate your expedition, how the tiniest of distractions now seem alluring. Food, sleep, the task at hand—all feel somewhat tainted with an ambiguous touch of sensuality. It's discomforting yet not entirely unmanageable, as if you've stepped into a twilight zone where everything is painted with shades of desire.

Your focus is drawn towards an impending unease—the fear of the Abyss seeming almost inconsequential compared to the strange desires stirring within you. You find yourself questioning your priorities, wondering whether your exploration of the Abyss can compete with the exploration of your own burgeoning desires.

The Curse leaves you in a peculiar state of thought, thinking about how this odd fixation might shape your future. Could you navigate this Abyss while maintaining the sanity of your mind and the stability of your actions? It seems like a challenge you're not prepared for, and yet, it's one you have no choice but to accept.

:: Libido Increase 2

The Curse takes a firm grip, dragging you further into its sensual depths. Your libido flares, a wild, uncontrolled fire blazing within the confines of your body, radiating an insatiable yearning that shatters your veneer of restraint. Every nerve ending seems to be on high alert, reacting to unseen stimuli with an aching need that's impossible to ignore.

Resisting the urges becomes an exercise in futility, like trying to contain a storm in a bottle. It's a battle you're losing, each passing moment turning the tides more and more against you. Your thoughts stray, too often, to the carnal, pushing aside anything irrelevant to this omnipresent yearning. The previously thrilling exploration of the Abyss now feels frustratingly mundane, your mind involuntarily seeking the thrill of another kind of discovery.

Even as you traverse the enigmatic Abyss, you find yourself constantly aware of your own physicality. Each breath feels like a sensuous symphony, every beat of your heart a seductive drum. The raw, primal call of the Abyss seems to echo the yearning within your soul, magnifying the erotic impulses to an unbearable intensity.

The reality of your situation begins to dawn on you—it's not just about the journey anymore, but the way your own body is turning into an unknown territory. Your existence seems to be morphing into a battlefield where the lines between necessity and desire are blurring. It's a war you never prepared for, a war that you must face amidst the eerie allure of the Abyss.

Wondering how to maintain the facade of normalcy amidst this chaos becomes a concern. You find yourself questioning if you can survive this duality — conquering the Abyss while simultaneously wrestling with the incessant demands of your heightened libido. It's a predicament that feels as daunting as it is frustrating.

:: Libido Increase 3

The Curse weaves itself into the very core of your being, turning your world into a relentless symphony of desire. It's as if you're trapped in an erotic nightmare where your libido holds the reins, dictating your every thought and action. Your obsession with sex feels all-consuming, stripping away the layers of sanity you had desperately clung onto.

Every whisper of the Abyss, every echo that reverberates through the eerie silence, stirs something carnal within you. Your senses become finely tuned instruments of pleasure, each nerve aching to be satiated. The mere act of moving through the Abyss feels like a dance of seduction, your body responding with a yearning that borders on the pathological.

It's a craving that feels insurmountable, a hunger that gnaws at your sanity, leaving you in a state of perpetual longing. Nothing else matters as much as this burning need. The Abyss loses its appeal, turning into a mere backdrop to the erotic drama playing out within your own body.

The notion of discretion feels laughably obsolete. You're caught in a tidal wave of sexual urgency that washes away any pretense of control. It's a frightening realization—your addiction to sex has you ensnared, your desires laid bare to the unfathomable depths of the Abyss.

With a dread-filled heart, you contemplate the consequences of this insatiable desire. How would you maintain your purpose when your mind is endlessly besieged by these primal urges? The Abyss, with all its mysteries, seems insignificant compared to the tumultuous storm of libido raging within you.

:: Libido Increase 4

The Curse tightens its vice-like grip, pushing your libido to a feverish pitch. Your desire for sex becomes as crucial as the need for air, water, or sustenance. It's an obsession that borders on madness, each moment dragging you deeper into the throes of an all-encompassing carnal frenzy.

Every corner of the Abyss, every shadow, every peculiar noise seems to amplify your sexual hunger. It's as if your very soul resonates with a need so profound, so demanding, that it threatens to overthrow the remnants of your rationality. The depths of the Abyss no longer induce fear or wonder—they're merely a stage for your raging libido to play out its unrestrained act.

This desire dominates your existence, seizing control of your thoughts and actions. It's a throbbing undercurrent that turns every moment into a pursuit of pleasure. Everything becomes a tantalizing provocation, a cue to the relentless symphony of lust playing in your head. The line between necessity and desire has not just blurred—it's obliterated, leaving you grappling with this relentless need.

The struggle to satiate your carnal urges takes precedence over everything else. It feels like a never-ending chase, a relentless pursuit that drives you to the edge of insanity. Your journey into the Abyss pales in comparison to the frenzied quest for pleasure that your life has become.

Even as you struggle to keep your urges in check, you can't help but fear the potential implications of this insatiable desire. How will you ever make sense of the Abyss when every thought, every sensation is overshadowed by this overpowering sexual hunger? It's a question that haunts your every waking moment, adding to the torment of the Curse.

:: Libido Increase 5

As the Curse further intensifies, you find yourself spiraling into a realm where desire knows no bounds. Your need for sex becomes a raging torrent, an insatiable beast that feeds on your every thought and action. Every moment feels like a battle between your sense of self and the insatiable hunger gnawing at your very core.

Even the briefest instances of satisfaction are fleeting, barely enough to quench the fiery thirst. Each act of sex is a mere drop in the ocean of desire that consumes you, leaving you craving for more almost instantly. Nothing seems to matter anymore, except for the constant pursuit of pleasure.

The Abyss loses its allure, turning into a mere background noise to the resounding chorus of your unfulfilled desires. It feels like you're living in a fever dream, one where your cravings dictate the course of your existence. The hunger is so overwhelming that it feels like a physical ache, one that you are unable to alleviate no matter how hard you try.

Your life becomes a series of fleeting moments of satisfaction interspersed with prolonged bouts of longing. It's a cycle of desire and fulfillment, but the fulfillment never lasts long enough. Each passing moment leaves you thirsting for more, the addiction proving stronger than any resolve or rationality you might have had.

You dread the future, as every part of your existence seems to be succumbing to this unrelenting desire. The thought of an expedition in the Abyss, combined with a never-ending pursuit of sex, fills you with a sense of despair. The Curse has turned your world upside down, replacing the thrill of discovery with the torment of an insatiable libido. But part of you doesn't even care anymore. After all, sex is the only thing that matters, right?

:: Libido Increase 6

Your life under the Curse reaches a new peak as your libido spirals out of control. Every thought, every breath, every beat of your heart is inundated with a ravenous hunger for sex. The line between your desires and your identity has blurred beyond recognition, merging into one relentless, unstoppable force.

The Abyss fades into insignificance as the relentless pursuit of sex takes center stage. It's as if your very existence is defined by this hunger that seems to grow with every passing moment. The once thrilling journey through the Abyss is now nothing more than a backdrop to the erotic dance your life has become.

The fight to control your urges becomes a lost cause, a battle you concede to the monstrous libido that now governs your life. The drive for sex becomes a constant companion, a tormenting echo that drowns out everything else. Your mind, body, and soul are held captive by the Curse, with no reprieve in sight.

Every moment becomes a struggle, a desperate chase for satisfaction that remains ever elusive. The hunger is unyielding, a tidal wave of desire that crashes over you, leaving you breathless and spent. Despite this, you are incapable of resisting, drawn irresistibly to the intoxicating allure of sexual gratification.

Your future seems like a desolate landscape, one where the joy of exploration and discovery has been replaced by an endless cycle of hunger and gratification. The Curse has stripped you of your original purpose, leaving you to wander aimlessly in the Abyss, a slave to your insatiable desires.

:: Libido Increase 7

The Curse completes its cruel transformation, your libido now defining your existence in its entirety. The concept of self, of identity, of purpose—all dissolve into the single-minded pursuit of sex. Your world is sex. Your life is sex. The Abyss, once a mysterious realm to explore, now just a stage for your relentless carnal ballet.

Your thoughts, your desires, your entire consciousness are suffused with an overwhelming desire for sex. The thirst for pleasure is unending, a maddening itch that demands to be scratched over and over again. It's an obsession that knows no bounds, a craving that eclipses everything else you once knew or cared about.

Your existence becomes a dance of desire and fulfillment, a ceaseless cycle that feeds off your insatiable libido. Every corner of the Abyss, every sound, every sensation stokes the flames of your desire, sending you spiraling further into the throes of ecstasy. The Abyss fades away into a mere illusion, your world reduced to the pursuit of sexual pleasure.

There is no control, no semblance of restraint. You are a creature of desire, lost in a whirlwind of lust and craving. Your life, once marked by a quest for knowledge and discovery, is now wholly dedicated to the pursuit of carnal satisfaction. The Curse has completed its transformation, leaving you a slave to your libido.

The prospect of your future feels oddly insignificant. With your mind and body entirely consumed by sex, there's little room for anything else. The Abyss, your journey, your goals—all have faded into obscurity. The Curse has etched its final mark, forever altering the course of your destiny in the unfathomable depths of the Abyss.

:: Libido Curse [nobr]

<<CarryAdjust>>
<<if $mc.libido == 3>>
	<<include "Libido Increase 1">>
<<elseif $mc.libido == 4>>
	<<include "Libido Increase 2">>
<<elseif $mc.libido == 5>>
	<<include "Libido Increase 3">>
<<elseif $mc.libido == 6>>
	<<include "Libido Increase 4">>
<<elseif $mc.libido == 7>>
	<<include "Libido Increase 5">>
<<elseif $mc.libido == 8>>
	<<include "Libido Increase 6">>
<<elseif $mc.libido == 9>>
	<<include "Libido Increase 7">>
<<else>>
You feel your mind moving beyond rational thought. The only thing worth pursuing in life is sex. You have no other goals. You have no other ambitions.

Sex.

Sex.

Sex.
<</if>>
<|MERGE_RESOLUTION|>--- conflicted
+++ resolved
@@ -7,18 +7,6 @@
 <<set $StoredCurse = []>>
 
 <<set setup.cursesOnLayer = [
-<<<<<<< HEAD
-	/*  0 */ [], /* Placeholder; no curses on the surface. */
-	/*  1 */ ["Libido Reinforcement A", "Gender Reversal A", "Asset Robustness A", "Clothing Restriction A", "Shrunken Assets", "Hair Removal", "Perma-dye", "Freckle Speckle", "Knife-ear", "Dizzying Heights", "Increased Sensitivity", "Refractory Refactorization"],
-	/*  2 */ ["Libido Reinforcement B", "Gender Reversal B", "Asset Robustness B", "Age Reduction A", "Fluffy Ears", "Fluffy Tail", "Maximum Fluff", "Heat/Rut", "Lightweight", "Sex Switcheroo", "Futa Fun", "Blushing Virgin", "Princess Protocol"],
-	/*  3 */ ["Submissiveness Rectification A", "Gender Reversal C", "Asset Robustness C", "Clothing Restriction B", "Power Dom", "20/20000000", "Comic Relief", "Equal Opportunity", "Absolute Pregnancy", "Absolute Birth Control", "Wacky Wombs", "Omnitool", "Gooey", "Rainbow Swirl", "Double Pepperoni", "Literal Blushing Virgin"],
-	/*  4 */ ["Libido Reinforcement C", "Lactation Rejuvenation A", "Asset Robustness D", "Age Reduction B", "Sleep Tight", "Sweet Dreams", "Hypno Happytime", "Crossdress Your Heart", "Lie Detector", "Megadontia", "Softie", "Hard Mode", "Lingual Leviathan", "Tipping the Scales", "Reptail", "Cold Blooded"],
-	/*  5 */ ["Libido Reinforcement D", "Gender Reversal D", "Pleasure Respecification A", "Clothing Restriction C", "Massacre Manicure", "DoS", "DoM", "Hijinks Ensue", "Flower Power", "Cellulose", "Chlorophyll", "Pheromones", "Carapacian", "Hemospectrum", "Wriggly Antennae", "Eggxellent"],
-	/*  6 */ ["Submissiveness Rectification B", "Lactation Rejuvenation B", "Pleasure Respecification B", "Age Reduction C", "Horny", "Drawing Spades", "Tattoo Tally", "Leaky", "Wandering Hands", "Semen Demon", "Quota", "In the Limelight"],
-	/*  7 */ ["Libido Reinforcement E", "Gender Reversal E", "Asset Robustness E", "Urine Reamplification A", "Barter System", "Shared Space", "Weakling", "Random Orgasms", "Beastly", "Creature of the Night", "Minish-ish", "Colossal-able"],
-	/*  8 */ ["Libido Reinforcement F", "Gender Reversal F", "Asset Robustness F", "Urine Reamplification B", "Eye on the Prize", "Deafening Silence", "Taciturn Turnaround", "Ampu-Q-tie", "Nose Goes", "Arm Army", "A Little Extra", "Null", "Seafolk", "Taken for Granite", "Double Trouble", "Conjoined"],
-	/*  9 */ ["Libido Reinforcement G", "Gender Reversal G", "Asset Robustness G", "Literalization", "Consent Dissent", "The Maxim", "Adverse Possession", "Erased", "Tickly Tentacles", "Eye-scream", "A Mouthful", "Below the Veil"],
-=======
     /*  0 */ [], /* Placeholder; no Curses on the surface. */
     /*  1 */ ["Libido Reinforcement A", "Gender Reversal A", "Asset Robustness A", "Clothing Restriction A", "Shrunken Assets", "Hair Removal", "Perma-dye", "Freckle Speckle", "Knife-ear", "Dizzying Heights", "Increased Sensitivity", "Refractory Refactorization"],
     /*  2 */ ["Libido Reinforcement B", "Gender Reversal B", "Asset Robustness B", "Age Reduction A", "Fluffy Ears", "Fluffy Tail", "Maximum Fluff", "Heat/Rut", "Lightweight", "Sex Switcheroo", "Futa Fun", "Blushing Virgin", "Princess Protocol"],
@@ -29,7 +17,6 @@
     /*  7 */ ["Libido Reinforcement E", "Gender Reversal E", "Asset Robustness E", "Urine Reamplification A", "Barter System", "Shared Space", "Weakling", "Random Orgasms", "Beastly", "Creature of the Night", "Minish-ish", "Colossal-able"],
     /*  8 */ ["Libido Reinforcement F", "Gender Reversal F", "Asset Robustness F", "Urine Reamplification B", "Eye on the Prize", "Deafening Silence", "Taciturn Turnaround", "Ampu-Q-tie", "Nose Goes", "Arm Army", "A Little Extra", "Null", "Seafolk", "Taken for Granite", "Double Trouble", "Conjoined"],
     /*  9 */ ["Libido Reinforcement G", "Gender Reversal G", "Asset Robustness G", "Literalization", "Consent Dissent", "The Maxim", "Adverse Possession", "Erased", "Tickly Tentacles", "Eye-scream", "A Mouthful", "Below the Veil"],
->>>>>>> 2cb9c7a5
 ]>>
 
 <<set setup.cursesNegatedByNull = [
