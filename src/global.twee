--- conflicted
+++ resolved
@@ -114,15 +114,10 @@
 <<back>>
 
 :: Inventory [noreturn]
-<<<<<<< HEAD
-<<nobr>>
-<<CarryAdjust>>
-=======
 <<nobr>><<CarryAdjust>>
 <<if $debt > 0>>
 	@@.alert1;You have $debt dubloons of debt, which you must pay before voluntarily settling down for any habitation.@@<br><br>
 <</if>>
->>>>>>> baa8a510
 You have $items[0].count days of single-use water rations.<br>
 You have $items[1].count days of food.<br>
 You have $items[2].count unfilled flasks.<br>
