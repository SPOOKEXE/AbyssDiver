--- conflicted
+++ resolved
@@ -103,19 +103,13 @@
 <<elseif $layerTemp == 6>>
 <br><br>As you walk thruogh town, you spot a gentle-looking young man with ruffled brown hair trading some standard items to a pair of prospective divers. As he finishes the transaction he glances over at you and his eyes widen for a split second, but then he returns to his neutral smiling face and continues on his way. Why did you bother to sit around and watch some random person in the background anyway? You've got to get back to your own adventure!<br><br>
 <</if>>
-<<<<<<< HEAD
-
-<</nobr>>
-
-<<nobr>>
-=======
+
 /*Debug links:
 <</nobr>>
 [[Drop IQ|Surface Hub][$IQdrop+=5]]
 [[phoenix obol|Pick up the Phoenix Obol]]
 [[Test layer 8 jump| Layer8 Hub]]<br>
 <<nobr>>*/
->>>>>>> 0cd458ec
 <<if $tunnelUsed == 1>>
 [[Look for the items you sent to the surface from the One-sided Tunnel|Surface Tunnel Retrieval]]<br><br>
 <</if>>
