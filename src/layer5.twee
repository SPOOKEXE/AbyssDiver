:: Layer5 1 [layer5]
<<nobr>>
<<masteraudio stop>><<audio "layer5" volume 0.2 play loop>>
<<set $currentLayer = 5>>
<<set $forageWater = 0>>
<<set $timeL5T1 = 1>>
<<set $timeL5T2 = 0>>
<</nobr>>

@@.layerTitle;
[img[setup.ImagePath+'Layer Intros/l5intro.png']]
!Layer 5 - Windswept Potpouri Sands
@@As you descend thrugh the huge vertical shaft, the walls lining it slowly begin to become smoother, warmer, and drier. Before long, it transitions completely from a wall of ice into a wall of sandstone. As the shaft begins to open up horizontally into the fifth layer proper, the wind, previously gentle and cold, begins to roar beneath you, whipping up the vast expanse of sand in this layer into neat-perpetual sandstorms. But sand isn't the only thing being scattered about by the wind.

For an area that otherwise bears such a strong resemblance to a surface desert, this layer is positively brimming with beautiful, colorful foliage, the petals of which chaotically dance in the wind, painting a shower of color against the backdrop of he ever-shifting dunes, and filling your nose with the scents of the world's best-stocked flower shop. Even the living flowers are astonishingly dry and fragrant, having long abandoned water and instead adapted to survive entirely on Miasma. Dotted about the layer, ruins carved from sandstone hide ancient secrets, telling the story of a long-gone civilization in a long-dead language.

[[Walk through the fifth layer of the Abyss|Layer5 Hub]]<<nobr>><<if $hiredCompanions.some(e => e.name === "Cherry")>>
	<<if $visitL5 == 0>>
	<br><<print "[[Use Cherry's chaotic luck|Layer5 Cherry]]">><</if>>
<</if>><</nobr>>


:: Layer5 Hub [layer5]
<<set $currentLayer = 5>><<if $timeL5T1 < 8 && $timeL5T2 < 11>><<set $visitL5 = 1>><<set $layerExit = 0>><<CarryAdjust>>Your hike through the scorching heat of the sand dunes of the fifth layer, trying to keep yourself from overheating while you travel. Luckily you can enjoy the scent of the exotic flowers found all around the layer and seemingly always in bloom. In the distance you can spot the ruins of some long-dead civilization, apparently worn down by the Abyss until all that's left is the ruins you can search to find Relics on this layer.

<<nobr>>
<<if $visitL5 == 0>>
	<<set $layerTemp = 8>>
	<<set $visitL5 = 1>>
<<elseif $secondVisitL5 == 0>>
	<<set $secondVisitL5 = 1>>
	<<set $layerTemp = 18>>
<<else>>
	<<set $layerTemp = random(0,20)>>
<</if>>
<<if $layerTemp == 1>>
	As you navigate the sandstorms, you stumble upon a peculiar sight: an intricately crafted sandstone statue of a couple locked in a passionate standing embrace. Their bodies intertwine in a delicate dance, the man's muscular arms wrapped firmly around the woman's slender waist as she arches her back, her supple legs wrapped around his hips. Their faces, worn by time, betray a mixture of pain and ecstasy. The wind seems to whisper sweet nothings in your ear as you stand before the statue, and you can't help but wonder what this long-forgotten artist was trying to convey through their work. What emotions and desires drove them to create such a captivating piece?<br><br>
<<elseif $layerTemp == 2 || $layerTemp == 3>><<set _temp = random(0,2)>>
	<<if _rand == 0>>
		As you walk, you stumble upon a half-buried sandstone ruin adorned with intricate carvings. Taking a closer look, you find that the carvings depict a variety of explicit scenes. One panel displays a trio of women, their bodies interlocked and entwined, sharing passionate kisses and tender touches. The carvings are remarkably detailed, capturing the delicate curves of their bodies and the expressions of pleasure on their faces. The combination of ancient artistry and eroticism creates a strange, captivating atmosphere. Curious but cautious, you choose not to linger and continue on your journey.<br><br>
	<<elseif _rand == 1>>
		As you walk, you stumble upon a half-buried sandstone ruin adorned with intricate carvings. Taking a closer look, you find that the carvings depict a variety of explicit scenes. In one scene, a group of people is gathered around a central figure, bound and blindfolded. The onlookers display a mix of admiration and lust as they touch and tease the central figure with a variety of implements. The carvings are incredibly detailed, each person's features and expressions rendered with astonishing skill. The combination of ancient artistry and eroticism creates a strange, captivating atmosphere. Curious but cautious, you choose not to linger and continue on your journey.<br><br>
	<<else>>
		As you walk, you stumble upon a half-buried sandstone ruin adorned with intricate carvings. Taking a closer look, you find that the carvings depict a variety of explicit scenes. One particularly striking scene features a woman sitting upon a throne, a man kneeling before her with his head bowed in submission. The woman is adorned in exquisite jewelry, and her hand rests possessively on the man's head, guiding him in an intimate act. The carvings are incredibly detailed, showcasing the power dynamics and emotions at play. The combination of ancient artistry and eroticism creates a strange, captivating atmosphere. Curious but cautious, you choose not to linger and continue on your journey.<br><br>
	<</if>>
<<elseif $layerTemp == 6 && $playerCurses.some(e => e.name === "Hijinks Ensue")>>
	<<include "Hijinks Ensue Scenes">>
<<elseif $layerTemp >= 18 - (1+$hiredCompanions.length) && $layerTemp < 19 && ($hiredCompanions.length > 0  || $ownedRelics.some(e => e.name === "Creepy Doll") )>>
	<<include "Companion Layer Interaction">>
<<elseif $layerTemp >= 19>>
	<<include "Curse Descriptions">><br><br>
<</if>>


<<if $slwear>>
	Eventhough you flower petals on the sand being scorced by the burning sun, it doesn't feel like anything more than a pleasantly warm summer day to you. The Solace Lace will make your time on this layer much more comfortable.
<<elseif $coolCloth && !$dollevent2>>
	You put on the self-cooling clothes. The romer stones that you incorporated in it feel like small air-conditioning units. And while the clothes are light, they still cover you well and soon you feel them cool your entire body. You feel as if you could run a mile in these clothes and still not overheat, even in this scorching landscape. It looks like you'll be able to cover more distance wearing this than you would normally be able to. This reduces all travel costs by 1 day on this layer.<br><br>

<<elseif $dollevent2 && $coolCloth>>

	By now you have accepted that you can't take off the tattered pink dress. But when you attempt to put the self-cooling clothes over your tattered dress, you faint, only to wake up with the summer clothes off and neatly folded in your hands once again. Looking at the doll, you swear you can see it grinning at you. It seems you are stuck sweating it out in this worn-down dress. If only it would be little hotter so that acursed doll would go up in flames...<br><br>

<<elseif $dollevent2 && !$coolCloth>>
	Dressed in only your tattered pink dress you feel very exposed to the heat on this layer. You wish you had something cooler and more protective to wear to protect you. At the same time you wonder if you could even wear something else now that you are stuck in this Cursed dress. Damn that doll...<br><br>

<</if>>
<<if $forageWater == 0>>
	<<print "You are not able to forage for daily water on this layer, due to the nature of the water source">>
	<</if>>
<<if $forageFood == 1>>
	<<print "You are currently foraging for your daily food on this layer">><br>
	<<else>>
	<<print "You are not currently foraging for your daily food on this layer">><br><</if>>
<<if !isPlaying("layer5")>>
	<<masteraudio stop>><<audio "layer5" volume 0.2 play loop>>
<</if>>
What do you want to do while you're here?<br>
<br>
[[Use Items and Relics]]<br>
<<if $hiredCompanions.length > 0>>
[[Interact with your party|Party overview]] <<CheckParty>><br>
<</if>>
<</nobr>>
[[Learn about the threats on this layer|Layer5 Threats]]
[[Check for food and water you can forage for|Layer5 Forage]]
[[Search for Relics|Layer5 Relics]]
[[Take on Curses to purge your corruption|Layer5 Curses]]
[[Look for any wonders you can take advantage of|Layer5 Wonders]]
[[Set up camp and rest here|Layer5 Camp]]
[[View the Layer 5 habitation option|Layer5 Habitation]]

[[Look up towards the surface|Layer5 Ascend 1]]
[[Look down at the next layer|Layer5 Exit1]]<<elseif $timeL5T1 < 8>>
A rumbling in the ground disturbs your typical walk through the fifth layer. You know that it's a Dune Devouring Borer coming for you because of the water you've been carrrying, and now you need to be able to get away or defeat it.

[[Deal with the Dune Devouring Borer|Layer5 Threat2 Main]]
<<else>>
When you wake up in the morning, you hear an enormous amount of buzzing in the air, luckily you managed to stay out of the swarm when you woke up, but you'll need to decide what to do with the swarm today.

[[Deal with the Mayfly Scuttler|Layer5 Threat1 Main]]
<</if>>


:: Layer5 Cherry [layer5]
[img[setup.ImagePath+'Surface/cherry.png']]

How would you like to use Cherry's chaotic luck ability?

[[Get 2 random Relics for half cost|Layer5 Cherry Relic]]
[[Get 2 random Curses for +50% corruption|Layer5 Cherry Curse]]
[[Get 1 Relic and 1 Curse|Layer5 Cherry Mix]]


:: Layer5 Threat2 Main [layer5]
<<set $timeL5T2 -= 9>>
[img[setup.ImagePath+'Threats/dunedevouringborer.png']]

How do you want to deal with the enormous worm approaching you?


<<nobr>>
<<if $ownedRelics.some(e => e.name === "Sunbeam") && $hiredCompanions.some(e => e.name === "Khemia")>>
	Khemia has enough expertise with a blade that if you give him the Sunbeam Relic he will be able to fight it off, but even he would be injured by fighting it, taking one day to recover.<br>
	[[Have Khemia fight it off with Sunbeam|Layer5 Hub][$time += 1]]<br><br>
<</if>>
<<if $joyousSword && $hiredCompanions.some(e => e.name === "Khemia")>>
	The sword Joyous Sunder is a truly terrifying weapon in the hands of an expert like Khemia, allowing him to defeat a worm without even being injured himself.<br>
	[[Have Khemia fight it off with Joyous Sunder|Layer5 Hub]]<br><br>
<</if>>
<<<<<<< HEAD
You can run away, but this requires sacrificing 10 days of water to distract the worm to give you a chance to get away.<br>
=======
You can run away, but this requires sacrificing 10 days of water to distract the worm to give you a chance to get away. You will drop the water based on your drinking water priority order, since that is what is most quickly accessible in this dangerous situation.<br>
>>>>>>> a1017bcf
	/*[[Use 10 days of water as a distraction to get away|Layer5 Hub][$items[0].count -= 10]]<br><br>*/
	<<link "Use 10 days of water as a distraction to get away" "Layer5 Hub">>
		<<for _k=0; _k<10; _k++>>
			<<include "Water drop code">>
		<</for>>
<<<<<<< HEAD
	<</link>><br><br>
=======
	<</link>>
	<br><br>
>>>>>>> a1017bcf
If you allow it to overpower you, prepare to be vored! However, this will be much more brutal than what may have occured on the previous layer. In this case you will almost certainly die after being eaten by a worm you can't fight off. It's reccomended you don't allow that to happen.
<</nobr>>

Use the following option only if you have specifically considered your inventory and made a plan of how to use what you have to take down a worm.
[[Use a combination of Relics not mentioned above you believe would be able to overpower one of the worms|Layer5 Hub]]


:: Layer5 Threat1 Main [layer5]
<<set $tempTime = 1>>\
<<include "GeneralTimeSetup">><<include "GeneralTimeStats">>\
<<set $timeL5T1 -= 8>>\
[img[setup.ImagePath+'Threats/mayflyscuttler.png']]

When you wake up in the morning, you hear an enormous amount of buzzing in the air, luckily you managed to stay out of the swarm when you woke up. They scarlet bugs produce a potent aphrodisiac venom, so if you choose to go out into the swarm, and succumb to the venom to participate in a day of sexual debauchery. On the other hand, you can stay in one of the ruins for the day and avoid the swarms altogether. Either choice will cost you one day.

[[Walk out into the swarm and enjoy the sexual festivities|Layer5 Mayfly Scuttler Sexual Activities][$returnPassage = "Layer5 Hub"]]

[[Hide out in the ruins for the day|Layer5 Hub]]
<<if $ownedRelics.some(e => e.name === "Breathless Exhale")>>
The radiant sun empowers your Breathless Exhale Relic, its energy pulsating within your grasp. You can sense the potential of the Relic, trembling with anticipation, ready to alter the wind's course and drive the insects away from you.

[[Summon a powerful gust to drive the swarm away from you|Layer5 Hub]]

<</if>>
Use the following option only if you have specifically considered your inventory and made a plan of how to use what you have to rid of or avoid these pests.
[[Use a combination of Relics not mentioned above you believe would be able to get rid of the swarm|Layer5 Hub]]

:: Layer5 Mayfly Scuttler Sexual Activities [layer5 nobr]
[img[setup.ImagePath+'Threats/mayflyscuttler.png']]
<<if $hiredCompanions.length > 0>>
	<<statUpdateCompanions>>
	<<randomSexSelect>>
	<<set _temp = random(0,100)>>
	<br><br>
	As the aphrodisiacs fill the air, a primal urge takes hold, building an incredible heat within you. You feel an intensity of desire that surpasses anything you've ever experienced. You're consumed by your own lust, feeling intoxicated by the overwhelming wave of passion. Your mind is clouded by the heat of the moment. As the day progresses, your memories become hazy, blurring into an intense blend of carnal acts.<br>
	<<if _selection == "Oral Dom">>
	At some point you remember _handle.name had <<if _handle.sex=="male">>his<<else>>her<</if>> lips <<if $app.penisCor > 2 && $app.vagina == 0>>wrapped around your cock. It didn't take you much time to unload your pent-up desires deep in _handle.name's throat.<<elseif $app.penisCor <= 2 && $app.vagina > 0>>planted firmly on your pussy and licked vigorously you came with such intensity that you were unable to stand.<<else>>wrapped firmly around your cock before shifting downward to lick your pussy. You came a few times, though you can't quite recall exactly how many. You do know that at least one of those involved _handle.name swallowing your load.<</if>>
	<<if _handle.pregnantT == 9999 && $app.penisCor >0 && (_handle.womb1 == "throat" || _handle.womb2 == "throat") && (_temp < 20 || _handle.curses.some(e => e.name === "Absolute Pregnancy")) && !_handle.curses.some(e => e.name === "Absolute Birth Control") && !$app.curses.some(e => e.name === "Absolute Birth Control")>>
		<<set _handle.pregnantT = $time-14>>
	<</if>>
	<<elseif _selection == "Oral Sub">>
	At some point you remember you had your lips <<if _handle.penisCor > 2 && _handle.vagina == 0>> wrapped around _handle.name's pulsing cock. Pushing it far into your throat while the salty tip occasionally provided spurts of flavor.<<elseif _handle.penisCor <= 2 && _handle.vagina > 0>> planted on _handle.name's pussy. You let your tongue wander freely between <<if _handle.sex=="male">>his<<else>>her<</if>> warm folds as you explore their depths.<<else>>wrapped around _handle.name's cock. Pushing it deep into your throat, before switching and giving <<if _handle.sex=="male">>his<<else>>her<</if>> sopping pussy some much needed attention.<</if>>
	<<if ($app.womb1 == "throat" || $app.womb2 == "throat") && _handle.penisCor>0 >>
		<<PregCheck>>
	<</if>>
	<<elseif _selection == "DP Sub">>
	Some pieces of your memory are clearer than others, but you definitely remember that at some point both your holes were being filled by _handle.name's twin phalluses. Having both of those cocks pumping in and out of you at the same time was unlike any other sexual experience you've ever had.
	<<if !_handle.curses.some(e => e.name === "Absolute Birth Control")>>
		<<PregCheck>>
	<</if>>
	<<if $app.womb > 1 && ($app.womb1 == "anus" || $app.womb2 == "anus") && !_handle.curses.some(e => e.name === "Absolute Birth Control")>>
		<<PregCheck>>
	<</if>>
	<<elseif _selection == "DP Dom">>
	Some bits and pieces are clearer than others, but you know that at some point both your penises were being filling both _handle.name's holes. Two penisses being stimulated at the same time was already unique, both the shared orgasm both penises had was something else.
	<<if _handle.pregnantT == 9999 && _handle.womb > 0 && (_temp < 20 || _handle.curses.some(e => e.name === "Absolute Pregnancy")) && !_handle.curses.some(e => e.name === "Absolute Birth Control") && !$app.curses.some(e => e.name === "Absolute Birth Control")>>
		<<set _handle.pregnantT = $time-14>>
	<</if>>
	<<if (_handle.womb1 == "anus" || _handle.womb2 == "anus") && (_temp < 20 || _handle.curses.some(e => e.name === "Absolute Pregnancy")) && !_handle.curses.some(e => e.name === "Absolute Birth Control") && !$app.curses.some(e => e.name === "Absolute Birth Control")>>
		<<set _handle.pregnantT = $time-14>>
	<</if>>
	<<elseif _selection == "Anal Sub">>
	You remember moans at some point, your moans, as your ass was filled by _handle.name's penis. You don't know exactly how long _handle.name was pounding your behind, but you know you were a drooling mess afterwards. 
	<<if ($app.womb1 == "anus" || $app.womb2 == "anus") && !_handle.curses.some(e => e.name === "Absolute Birth Control")>>
		<<PregCheck>>
	<</if>>
	<<elseif _selection == "Anal Dom">>
	You remember moans at some point, _handle.name's moans, as your dick was pounding away at <<if _handle.sex=="male">>his<<else>>her<</if>> ass. You don't know exactly how long you were railing _handle.name's behind, but you know <<if _handle.sex=="male">>he<<else>>she<</if>> was a drooling mess afterwards. 
	<<if _handle.pregnantT == 9999 && (_handle.womb1 == "anus" || _handle.womb2 == "anus") && (_temp < 20 || _handle.curses.some(e => e.name === "Absolute Pregnancy")) && !_handle.curses.some(e => e.name === "Absolute Birth Control") && !$app.curses.some(e => e.name === "Absolute Birth Control")>>
		<<set _handle.pregnantT = $time-14>>
	<</if>>
	<<elseif _selection == "Regular Sub">>
	At some point you were being cuddled by _handle.name, which turned into intimate hugs and kissing and before long <<if _handle.sex=="male">>he<<else>>she<</if>> was naked on top of you. You were screaming in exstacy, locking in _handle.name with your legs as <<if _handle.sex=="male">>he<<else>>she<</if>> unloaded completely inside of you.
	<<if !_handle.curses.some(e => e.name === "Absolute Birth Control")>>
		<<PregCheck>>
	<</if>>
	<<elseif _selection == "Regular Dom">>
	At some point you were cuddling _handle.name, which turned into intimate hugs and kissing and before long <<if _handle.sex=="male">>he<<else>>she<</if>> was naked on underneath of you. _handle.name was screaming in exstacy, locking you in with <<if _handle.sex=="male">>his<<else>>her<</if>> legs as you unloaded completely inside of <<if _handle.sex=="male">>him<<else>>her<</if>>.
	<<if _handle.pregnantT == 9999 && _handle.womb > 0 && (_temp < 20 || _handle.curses.some(e => e.name === "Absolute Pregnancy")) && !_handle.curses.some(e => e.name === "Absolute Birth Control") && !$app.curses.some(e => e.name === "Absolute Birth Control")>>
		<<set _handle.pregnantT = $time-14>>
	<</if>>
	<<elseif _selection == "Regular Alt Sub">>
	You remember that for _handle.name took your hand and pulled you down to lie next to <<if _handle.sex=="male">>him<<else>>her<</if>>. You started kissing eachother and <<if _handle.sex=="male">>he<<else>>she<</if>> eagerly undressed you. You were hard by the time the both of you were naked, a fact that was not lost on _handle.name. <<if _handle.sex=="male">>He<<else>>She<</if>> climbed on top of you and rode you untill you both came to toe curling orgasms.
	<<if _handle.pregnantT == 9999 && _handle.womb > 0 && (_temp < 20 || _handle.curses.some(e => e.name === "Absolute Pregnancy")) && !_handle.curses.some(e => e.name === "Absolute Birth Control") && !$app.curses.some(e => e.name === "Absolute Birth Control")>>
		<<set _handle.pregnantT = $time-14>>
	<</if>>	
	<<elseif _selection == "Regular Alt Dom">>
	You remember that you took _handle.name's hand and pulled <<if _handle.sex=="male">>him<<else>>her<</if>> down to lie next to you. You started kissing eachother and you eagerly undressed <<if _handle.sex=="male">>him<<else>>her<</if>>. _handle.name was hard by the time the both of you were naked, a fact that was not lost on You. You climbed on top of _handle.name and rode <<if _handle.sex=="male">>him<<else>>her<</if>> untill you both came to toe curling orgasms.
	<<if $app.womb > 0 && !_handle.curses.some(e => e.name === "Absolute Birth Control")>>
		<<PregCheck>>
	<</if>>
	<<elseif _selection == "Boobjob Dom">>
	You remember that at some point you accidentally brushed against _handle.name's breast, which curiously enough only ellected a naughty giggle. Moments latter <<if _handle.sex=="male">>his<<else>>her<</if>> tits were out and you were fondeling them with gusto. You couldn't contain yourself anymore and pushed <<if _handle.sex=="male">>him<<else>>her<</if>> down while whipping your dick out. Afterwards you remember _handle.name burying your dick in her cleavage and working it with similar levels of enthiasme before you came all over <<if _handle.sex=="male">>him<<else>>her<</if>>.
	<<if _handle.pregnantT == 9999 && _handle.womb > 0 && _handle.curses.some(e => e.name === "Absolute Pregnancy")>>
		<<set _handle.pregnantT = $time-14>>
	<</if>>
	<<elseif _selection == "Boobjob Sub">>
	You remember that at some point _handle.name accidentally brushed against your breast, which ellected a naughty and uncontrollable giggle from your side. Moments later your tits were out and <<if _handle.sex=="male">>he<<else>>she<</if>> was fondeling them with gusto. _handle.name couldn't contain <<if _handle.sex=="male">>himself<<else>>herself<</if>> anymore and pushed you down while whipping <<if _handle.sex=="male">>his<<else>>her<</if>> dick out. Afterwards you remember _handle.name burying <<if _handle.sex=="male">>his<<else>>her<</if>> dick in your cleavage and you working it with similar levels of enthiasme before <<if _handle.sex=="male">>he<<else>>she<</if>> came all over you.
	<<if $playerCurses.some(e => e.name === "Absolute Pregnancy")>>
		<<PregCheck>>
	<</if>>
	<<elseif _selection == "Sex Scissor Sub/Dom">>
	You vividly remember the heat in your entire body. You thought it was best to just get undressed and saw _handle.name do the same. When <<if _handle.sex=="male">>he<<else>>she<</if>> touched your skin you felt the electricity between both of you. You couldn't stop hugging anymore. Soon your groins were riding against it eachother and it was clear _handle.name was enjoying this just as much as you. After, what felt like only minutes <<if _handle.sex=="male">>he<<else>>she<</if>> arched her back and came<<if _handle.penisCor>0>> coating your groin with cum<</if>>, you quickly followed and also reached a shudder orgasm<<if $app.penisCor>0>> coating both your groins with cum<</if>>.
	<<if _handle.penisCor> 0 && !_handle.curses.some(e => e.name === "Absolute Birth Control")>>
		<<set $pregChance /= 10>>
		<<PregCheck>>
	<</if>>
	<<if _handle.pregnantT == 9999 && _handle.womb > 0 && (_temp < 2 || _handle.curses.some(e => e.name === "Absolute Pregnancy")) && !_handle.curses.some(e => e.name === "Absolute Birth Control") && !$app.curses.some(e => e.name === "Absolute Birth Control")>>
		<<set _handle.pregnantT = $time-14>>
	<</if>>
	<<elseif _selection == "Self">>
	<<if $app.sex=="doll-like">>
		You ignore your party and spend the day rubbing your crotch furiously, but it doesn't nearly give you the satisfaction as it did when you still had working parts.
	<<else>>
		You ignore your party and You spend the day furiously masturbating.
	<</if>>
	<</if>>
	It truly was an absolute blissfull experience <<if _selection != "Self">>but you're not sure how much _handle.name still remembers and if you even want <<if _handle.sex=="male">>him<<else>>her<</if>> to still remember it<</if>>. You decide to just continue the journey without giving it too much thought.<br>
<<else>>
	As you stumble around, disoriented and overwhelmed by the aphrodisiacs saturating the air, you struggle to recall the events of the day. Your memory is hazy, but you know that you spent a significant amount of time attempting to satisfy your carnal desires.
<</if>>
<<statUpdateCompanions>>

[[Return to exploring to exploring the Abyss|$returnPassage]]



:: Layer5 Threats [image layer5]
[img[setup.ImagePath+'Clipped-Fin/Abyss Diver Page 6-threats.png']]

[[Return to exploring the fifth layer|Layer5 Hub]]


:: Layer5 Forage [image layer5]
<<if $timeL5T1 < 8 && $timeL5T2 < 11>>[img[setup.ImagePath+'Clipped-Fin/Abyss Diver Page 6-foraging.png']]

If you decide to start foraging for food or water, it means that you will not reduce your stored food rations or water supply while consuming time on tasks in this layer, but you will not obtain more supplies by starting to forage here.

<<nobr>>
<<if $forageFood == 0>>
	<<print "[[Start foraging for Crumbleweed for food|Layer5 Forage][$forageFood = 1]]">><br><br>
	<<else>>
	<<print "[[Stop foraging for food|Layer5 Forage][$forageFood = 0]]">><br><br>
<</if>>
<<if $items[2].count > 0>>
[[Fill your empty flasks with water from an Oasis|Layer5 Flasks]]<br><br>
<<else>>
You need empty flasks to fill them with water from the Oasis.<br><br>
<</if>>
You can also wait at the Oasis if you'd like to pass the time while waiting for something. How many days would you like to wait at the oasis?<br>
<<textbox "$temp" "0">>
<<nobr>><<link "Wait" "Layer5 Forage">>
	<<if $items[2].count + $items[3].count >= 5>>
		<<for $i = 0; $i < 999; $i++>>
			<<if $items[2].count > 0>>
				<<set $items[3].count += 1>>
				<<set $items[2].count -= 1>>
				<<set $waterL5 += 1>>
			<<else>>
				<<break>>
			<</if>>
		<</for>>
	<<else>>
		<<set $items[3].count = $items[2].count + $items[3].count>>
		<<set $items[2].count = 0>>
		<<set $items[0].count += (5 - $items[3].count)>>
	<</if>>
	<<set $tempTime = parseInt($temp)>>
	<<include "GeneralTimeStats">>
<</link>><br><br><</nobr>>
<</nobr>>

[[Return to exploring the rest of the layer|Layer5 Hub]]<<elseif $timeL5T1 < 8>>
A rumbling in the ground disturbs your typical walk through the fifth layer. You know that it's a Dune Devouring Borer coming for you because of the water you've been carrrying, and now you need to be able to get away or defeat it.

[[Deal with the Dune Devouring Borer|Layer5 Threat2 Main]]
<<else>>
When you wake up in the morning, you hear an enormous amount of buzzing in the air, luckily you managed to stay out of the swarm when you woke up, but you'll need to decide what to do with the swarm today.

[[Deal with the Mayfly Scuttler|Layer5 Threat1 Main]]
<</if>>


:: Layer5 Relics [layer5 cards nobr]
<p><<CarryAdjust>></p>
<<if $timeL5T1 < 8 && $timeL5T2 < 11>>

<p>
@@.floatr;[img[setup.ImagePath+'icon.png']]@@

Every Relic in this layer is found in one of the many ruins that are carved into the landscape, and in keeping with the architectural theme seen throughout this layer, they're all guarded by complex and dangerous traps. Whoever built these traps was certainly clever about them &mdash; you'll run into tripwire right where you'd normally expect a pressure plate, question why these ancient-looking ruins appear to have some kind of laser-light sensors, and sometimes see traps seemingly activate on their own with no action on your part. In any case, avoiding them altogether just by being careful isn't practical, and you'll see one <b><i>every time</i> you try to take a Relic</b> from this layer.
</p>

<<if $status.duration > 0>>
<p class="warning">As you are currently suffering from a status condition, triggering a booby trap now could be <b>fatal</b>.</p>
<</if>>

<p>
<<if $status.duration > 0>>
<<if $items[4].count > 0>>
[[Use a medkit to cure your status condition instantly|passage()][$status.penalty = 0, $status.duration = 0, $items[4].count -=1]]<br>
<<else>>
You do not have a medkit to cure your status condition.<br>
<</if>>
<</if>>
[[Continue exploring the fifth layer|Layer5 Hub]]
</p>

<div class="cards-grid">
<<set _totalRelics = $ownedRelics.concat($soldRelics)>>
<<set _layerRelics = ["Pocket Hoard", "Sunbeam", "Moonwatcher", "Siren's Call", "Zelus Band", "Everhevea", "Reflex Emblem", "Twin Polaris", "Superpositional Skewer", "Empath Coil", "Heavenly Merrymaker", "Vain Sculpt"]>>
<<for _i = 0; _i < _layerRelics.length; _i++>>
<div>
<<set _name = _layerRelics[_i]>>
<<set _relic = $relics.find(r => r.name === _name)>>
[img[setup.ImagePath + _relic.pic]]
<h2>_name</h2>
<p class="cost">
Cost: <<print _relic.corr>> corruption
<<if _relic.time > 0>>
+ <<print _relic.time>> day<<if _relic.time > 1>>s<</if>>
<</if>>
</p>
<p>
<<if _totalRelics.some(e => e.name === _name)>>
Already taken
<<elseif _name === "Moonwatcher" && !setup.havePotentialLightSource()>>
@@.unreachable;Located in a dark, sealed chamber with a light-activated lock. Requires a source of light.@@
<<elseif _name === "Twin Polaris" && setup.calcCarriedWeight() + $hiredCompanions.length * 60 < 90>>
@@.unreachable;Located in a sealed chamber locked by a pressure switch that must be held down with 90 kg of weight. The weight you and your companions can currently put on the switch is only <<print (setup.calcCarriedWeight() + $hiredCompanions.length * 60).toFixed(1)>> kg.@@
<<elseif _name === "Empath Coil" && ($items[20].count < 1 || $items[13].count < 1) && $slingshot == 0>>
@@.unreachable;Located in a sealed chamber locked by a switch on the ceiling, far out of reach. Can be hit with a pistol, using 1 bullet.@@
<<else>>
<<print "[[Pick up the " + _name + "|Layer5 Booby][$temp = " + (_i + 1) + ", $booby = " + (_i % 3 + 1) + "]]">>
<</if>>
</p>
<p><<include `_relic.name + " Description"`>></p>
<p><<print _relic.weight>> kg, <<print _relic.value>> dubloons</p>
</div>
<</for>>
</div>

<p>[[Continue exploring the fifth layer|Layer5 Hub]]</p>

<<elseif $timeL5T1 < 8>>

<p>A rumbling in the ground disturbs your typical walk through the fifth layer. You know that it's a Dune Devouring Borer coming for you because of the water you've been carrrying, and now you need to be able to get away or defeat it.</p>

<p>[[Deal with the Dune Devouring Borer|Layer5 Threat2 Main]]</p>

<<else>>

<p>When you wake up in the morning, you hear an enormous amount of buzzing in the air, luckily you managed to stay out of the swarm when you woke up, but you'll need to decide what to do with the swarm today.</p>

<p>[[Deal with the Mayfly Scuttler|Layer5 Threat1 Main]]</p>

<</if>>


:: Layer5 Curses [layer5 cards nobr]

<p><<CarryAdjust>></p>

<<if $escBalDepl==0>>\
	<p>[[Return to exploring layer 5|Layer5 Hub]]</p>
<<else>>\
	<p>[[Return to your balloon|Escape Balloon L5]]</p>
<</if>>

<p>[[Allow the Abyss to bestow a random Curse upon you|Layer5 Curses Random]]</p>

<<CurseGrid `["Libido Reinforcement D", "Gender Reversal D", "Pleasure Respecification A", "Clothing Restriction C", "Massacre Manicure", "DoS", "DoM", "Hijinks Ensue", "Flower Power", "Cellulose", "Chlorophyll", "Pheromones", "Carapacian", "Hemospectrum", "Wriggly Antennae", "Eggxellent"]`>>

<<if $escBalDepl==0>>
	<p>[[Return to exploring layer 5|Layer5 Hub]]</p>
<<else>>
	<p>[[Return to your balloon|Escape Balloon L5]]</p>
<</if>>

<p>[[Allow the Abyss to bestow a random Curse upon you|Layer5 Curses Random]]</p>
/* 
[image layer5]
[img[setup.ImagePath+'Clipped-Fin/Abyss Diver Page 6-curses.png']]<<GenderCorrected>>


<<nobr>>
<<set _table =  "<table>" >>
<<if $playerCurses.some(e => e.name === "Libido Reinforcement D")  || $StoredCurse.name == "Libido Reinforcement D" >>
<<set _table += "<tr><td></td><td></td></tr><tr><td></td><td></td></tr><tr><td></td><td></td></tr>">>
<<else>>
	<<set _table += "<tr><td>[[Take on Libido Reinforcement D]]</td>">>
	<<if $ownedRelics.some(e => e.name === "Managed Misfortune")>>
		<<if $ManagedMisfortuneActive>>
			<<set _table += "<td>You can not store a new Curse while you are still affected by the Curse in Managed Misfortune.</td></tr>">>
		<<else>>
			<<set _table += "<td>or [[Store this Curse in Managed Misfortune|Layer5 Curses][$StoredCurse = $curse57]]</td></tr>">>
		<</if>>
	<<else>>
		<<set _table += "</tr>">>
	<</if>>
<</if>>
<<if $playerCurses.some(e => e.name === "Gender Reversal D") || $StoredCurse.name == "Gender Reversal D">>
<<set _table += "<tr><td></td><td></td></tr><tr><td></td><td></td></tr><tr><td></td><td></td></tr>">>
<<else>>
	<<set _table += "<tr><td>[[Take on Gender Reversal D]]</td>">>
	<<if $ownedRelics.some(e => e.name === "Managed Misfortune")>>
		<<if $ManagedMisfortuneActive>>
			<<set _table += "<td>You can not store a new Curse while you are still affected by the Curse in Managed Misfortune.</td></tr>">>
		<<else>>
			<<set _table += "<td>or [[Store this Curse in Managed Misfortune|Layer5 Curses][$StoredCurse = $curse58]]</td></tr>">>
		<</if>>
	<<else>>
		<<set _table += "</tr>">>
	<</if>>
<</if>>
<<if $playerCurses.some(e => e.name === "Pleasure Respecification A") || $StoredCurse.name == "Pleasure Respecification A">>
<<set _table += "<tr><td></td><td></td></tr><tr><td></td><td></td></tr><tr><td></td><td></td></tr>">>
<<else>>
	<<set _table += "<tr><td>[[Take on Pleasure Respecification A]]</td>">>
	<<if $ownedRelics.some(e => e.name === "Managed Misfortune")>>
		<<if $ManagedMisfortuneActive>>
			<<set _table += "<td>You can not store a new Curse while you are still affected by the Curse in Managed Misfortune.</td></tr>">>
		<<else>>
			<<set _table += "<td>or [[Store this Curse in Managed Misfortune|Layer5 Curses][$StoredCurse = $curse59]]</td></tr>">>
		<</if>>
	<<else>>
		<<set _table += "</tr>">>
	<</if>>
<</if>>
<<if $playerCurses.some(e => e.name === "Clothing Restriction C") || $playerCurses.some(e => e.name === "Crossdress Your Heart") ||  $StoredCurse.name == "Crossdress Your Heart" ||  $StoredCurse.name == "Clothing Restriction C">>
<<set _table += "<tr><td></td><td></td></tr><tr><td></td><td></td></tr><tr><td></td><td></td></tr>">>
<<else>>
	<<set _table += "<tr><td>[[Take on Clothing Restriction C]]</td>">>
	<<if $ownedRelics.some(e => e.name === "Managed Misfortune")>>
		<<if $ManagedMisfortuneActive>>
			<<set _table += "<td>You can not store a new Curse while you are still affected by the Curse in Managed Misfortune.</td></tr>">>
		<<else>>
			<<set _table += "<td>or [[Store this Curse in Managed Misfortune|Layer5 Curses][$StoredCurse = $curse60]]</td></tr>">>
		<</if>>
	<<else>>
		<<set _table += "</tr>">>
	<</if>>
<</if>>
<<if $playerCurses.some(e => e.name === "Massacre Manicure") ||  $StoredCurse.name == "Massacre Manicure" >>
<<set _table += "<tr><td></td><td></td></tr><tr><td></td><td></td></tr><tr><td></td><td></td></tr>">>
<<else>>
	<<set _table += "<tr><td>[[Take on Massacre Manicure]]</td>">>
	<<if $ownedRelics.some(e => e.name === "Managed Misfortune")>>
		<<if $ManagedMisfortuneActive>>
			<<set _table += "<td>You can not store a new Curse while you are still affected by the Curse in Managed Misfortune.</td></tr>">>
		<<else>>
			<<set _table += "<td>or [[Store this Curse in Managed Misfortune|Layer5 Curses][$StoredCurse = $curse61]]</td></tr>">>
		<</if>>
	<<else>>
		<<set _table += "</tr>">>
	<</if>>
<</if>>
<<if $playerCurses.some(e => e.name === "DoS") || $StoredCurse.name == "DoS">>
<<set _table += "<tr><td></td><td></td></tr><tr><td></td><td></td></tr><tr><td></td><td></td></tr>">>
<<else>>
	<<set _table += "<tr><td>[[Take on DoS]]</td>">>
	<<if $ownedRelics.some(e => e.name === "Managed Misfortune")>>
		<<if $ManagedMisfortuneActive>>
			<<set _table += "<td>You can not store a new Curse while you are still affected by the Curse in Managed Misfortune.</td></tr>">>
		<<else>>
			<<set _table += "<td>or [[Store this Curse in Managed Misfortune|Layer5 Curses][$StoredCurse = $curse62]]</td></tr>">>
		<</if>>
	<<else>>
		<<set _table += "</tr>">>
	<</if>>
<</if>>
<<if $playerCurses.some(e => e.name === "DoM") || $StoredCurse.name == "DoM">>
<<set _table += "<tr><td></td><td></td></tr><tr><td></td><td></td></tr><tr><td></td><td></td></tr>">>
<<else>>
	<<set _table += "<tr><td>[[Take on DoM]]</td>">>
	<<if $ownedRelics.some(e => e.name === "Managed Misfortune")>>
		<<if $ManagedMisfortuneActive>>
			<<set _table += "<td>You can not store a new Curse while you are still affected by the Curse in Managed Misfortune.</td></tr>">>
		<<else>>
			<<set _table += "<td>or [[Store this Curse in Managed Misfortune|Layer5 Curses][$StoredCurse = $curse63]]</td></tr>">>
		<</if>>
	<<else>>
		<<set _table += "</tr>">>
	<</if>>
<</if>>
<<if $playerCurses.some(e => e.name === "Hijinks Ensue") ||  $StoredCurse.name == "Hijinks Ensue" >>
<<set _table += "<tr><td></td><td></td></tr><tr><td></td><td></td></tr><tr><td></td><td></td></tr>">>
<<else>>
	<<set _table += "<tr><td>[[Take on Hijinks Ensue]]</td>">>
	<<if $ownedRelics.some(e => e.name === "Managed Misfortune")>>
		<<if $ManagedMisfortuneActive>>
			<<set _table += "<td>You can not store a new Curse while you are still affected by the Curse in Managed Misfortune.</td></tr>">>
		<<else>>
			<<set _table += "<td>or [[Store this Curse in Managed Misfortune|Layer5 Curses][$StoredCurse = $curse64]]</td></tr>">>
		<</if>>
	<<else>>
		<<set _table += "</tr>">>
	<</if>>
<</if>>
<<if $playerCurses.some(e => e.name === "Flower Power") || $StoredCurse.name == "Flower Power" >>
<<set _table += "<tr><td></td><td></td></tr><tr><td></td><td></td></tr><tr><td></td><td></td></tr>">>
<<else>>
	<<set _table += "<tr><td>[[Take on Flower Power]]</td>">>
	<<if $ownedRelics.some(e => e.name === "Managed Misfortune")>>
		<<if $ManagedMisfortuneActive>>
			<<set _table += "<td>You can not store a new Curse while you are still affected by the Curse in Managed Misfortune.</td></tr>">>
		<<else>>
			<<set _table += "<td>or [[Store this Curse in Managed Misfortune|Layer5 Curses][$StoredCurse = $curse65]]</td></tr>">>
		<</if>>
	<<else>>
		<<set _table += "</tr>">>
	<</if>>
<</if>>
<<if $playerCurses.some(e => e.name === "Cellulose") || $StoredCurse.name == "Cellulose">>
	<<set _table += "<tr><td></td><td></td></tr><tr><td></td><td></td></tr><tr><td></td><td></td></tr>">>
	<<else>>
	<<set _table += "<tr><td>[[Take on Cellulose]]</td>">>
	<<if $ownedRelics.some(e => e.name === "Managed Misfortune")>>
		<<if $ManagedMisfortuneActive>>
			<<set _table += "<td>You can not store a new Curse while you are still affected by the Curse in Managed Misfortune.</td></tr>">>
		<<else>>
			<<set _table += "<td>or [[Store this Curse in Managed Misfortune|Layer5 Curses][$StoredCurse = $curse66]]</td></tr>">>
		<</if>>
	<<else>>
		<<set _table += "</tr>">>
	<</if>>
<</if>>
<<if $playerCurses.some(e => e.name === "Chlorophyll") || $StoredCurse.name == "Chlorophyll">>
<<set _table += "<tr><td></td><td></td></tr><tr><td></td><td></td></tr><tr><td></td><td></td></tr>">>
<<else>>
	<<set _table += "<tr><td>[[Take on Chlorophyll]]</td>">>
	<<if $ownedRelics.some(e => e.name === "Managed Misfortune")>>
		<<if $ManagedMisfortuneActive>>
			<<set _table += "<td>You can not store a new Curse while you are still affected by the Curse in Managed Misfortune.</td></tr>">>
		<<else>>
			<<set _table += "<td>or [[Store this Curse in Managed Misfortune|Layer5 Curses][$StoredCurse = $curse67]]</td></tr>">>
		<</if>>
	<<else>>
		<<set _table += "</tr>">>
	<</if>>
<</if>>
<<if $playerCurses.some(e => e.name === "Pheromones") || $StoredCurse.name == "Pheromones">>
<<set _table += "<tr><td></td><td></td></tr><tr><td></td><td></td></tr><tr><td></td><td></td></tr>">>
<<else>>
	<<set _table += "<tr><td>[[Take on Pheromones]]</td>">>
	<<if $ownedRelics.some(e => e.name === "Managed Misfortune")>>
		<<if $ManagedMisfortuneActive>>
			<<set _table += "<td>You can not store a new Curse while you are still affected by the Curse in Managed Misfortune.</td></tr>">>
		<<else>>
			<<set _table += "<td>or [[Store this Curse in Managed Misfortune|Layer5 Curses][$StoredCurse = $curse68]]</td></tr>">>
		<</if>>
	<<else>>
		<<set _table += "</tr>">>
	<</if>>
<</if>>
<<if $playerCurses.some(e => e.name === "Carapacian") || $StoredCurse.name == "Carapacian" >>
<<set _table += "<tr><td></td><td></td></tr><tr><td></td><td></td></tr><tr><td></td><td></td></tr>">>
<<else>>
	<<set _table += "<tr><td>[[Take on Carapacian]]</td>">>
	<<if $ownedRelics.some(e => e.name === "Managed Misfortune")>>
		<<if $ManagedMisfortuneActive>>
			<<set _table += "<td>You can not store a new Curse while you are still affected by the Curse in Managed Misfortune.</td></tr>">>
		<<else>>
			<<set _table += "<td>or [[Store this Curse in Managed Misfortune|Layer5 Curses][$StoredCurse = $curse69]]</td></tr>">>
		<</if>>
	<<else>>
		<<set _table += "</tr>">>
	<</if>>
<</if>>
<<if $playerCurses.some(e => e.name === "Hemospectrum") || $StoredCurse.name == "Hemospectrum" >>
<<set _table += "<tr><td></td><td></td></tr><tr><td></td><td></td></tr><tr><td></td><td></td></tr>">>
<<else>>
	<<set _table += "<tr><td>[[Take on Hemospectrum]]</td>">>
	<<if $ownedRelics.some(e => e.name === "Managed Misfortune")>>
		<<if $ManagedMisfortuneActive>>
			<<set _table += "<td>You can not store a new Curse while you are still affected by the Curse in Managed Misfortune.</td></tr>">>
		<<else>>
			<<set _table += "<td>or [[Store this Curse in Managed Misfortune|Layer5 Curses][$StoredCurse = $curse70]]</td></tr>">>
		<</if>>
	<<else>>
		<<set _table += "</tr>">>
	<</if>>
<</if>>
<<if $playerCurses.some(e => e.name === "Wriggly Antennae") || $StoredCurse.name == "Wriggly Antennae" >>
<<set _table += "<tr><td></td><td></td></tr><tr><td></td><td></td></tr><tr><td></td><td></td></tr>">>
<<else>>
	<<set _table += "<tr><td>[[Take on Wriggly Antennae]]</td>">>
	<<if $ownedRelics.some(e => e.name === "Managed Misfortune")>>
		<<if $ManagedMisfortuneActive>>
			<<set _table += "<td>You can not store a new Curse while you are still affected by the Curse in Managed Misfortune.</td></tr>">>
		<<else>>
			<<set _table += "<td>or [[Store this Curse in Managed Misfortune|Layer5 Curses][$StoredCurse = $curse71]]</td></tr>">>
		<</if>>
	<<else>>
		<<set _table += "</tr>">>
	<</if>>
<</if>>
<<if $playerCurses.some(e => e.name === "Eggxellent") || $StoredCurse.name == "Eggxellent" >>
<<set _table += "<tr><td></td><td></td></tr><tr><td></td><td></td></tr><tr><td></td><td></td></tr>">>
<<else>>
	<<set _table += "<tr><td>[[Take on Eggxellent]]</td>">>
	<<if $ownedRelics.some(e => e.name === "Managed Misfortune")>>
		<<if $ManagedMisfortuneActive>>
			<<set _table += "<td>You can not store a new Curse while you are still affected by the Curse in Managed Misfortune.</td></tr>">>
		<<else>>
			<<set _table += "<td>or [[Store this Curse in Managed Misfortune|Layer5 Curses][$StoredCurse = $curse72]]</td></tr>">>
		<</if>>
	<<else>>
		<<set _table += "</tr>">>
	<</if>>
<</if>>
<<set _table +=  "</table>" >>
<</nobr>>
<<print _table>>

[[Allow the Abyss to bestow a random Curse upon you|Layer5 Curses Random]]

<<if $escBalDepl==0>>
	[[Return to exploring layer 5|Layer5 Hub]]
<<else>>
	[[Return to your balloon|Escape Balloon L5]]
<</if>>
*/

:: Layer5 Wonders [image layer5]
[img[setup.ImagePath+'Clipped-Fin/Abyss Diver Page 6-wonders.png']]

Do you want to walk through the One-sided Tunnel and send your items back up to the surface?

[[Walk through the tunnel|Layer5 Tunnel]]
<<if $totalRelics.some(e => e.name === "Superpositional Skewer") && $items[7].count > 0>>

	You can also utilize your Superpositional Skewer to sync with your commerce balloon, then swap it with a rock or something after you leave the Tunnel, which would allow you to instantly retrieve your items if you wish to. 

	[[Use the Superpositional Skewer to save 1 commerce balloon, then enter the Tunnel|Layer5 Tunnel][$tunnelSkewer = 1]]
<</if>>
<<if $vaultTimer == 0>>
Do you want to walk to the Mirage Vault to activate it for the first time?
<<else>>
Do you want to check on the Mirage Vault and see if it's open?
<</if>>

[[Walk to the Mirage Vault door|Layer5 Vault]]


<<back>>

:: Layer5 Habitation [image layer5]
[img[setup.ImagePath+'Clipped-Fin/Abyss Diver Page 6-habitation.png']]

<<return>>

<<nobr>>
	<<if $corruption >= 0>>
	[[Choose to stay on the fifth layer|Habitation Ending]]
	<<else>>
	You must have a corruption value of 0 or greater to choose a habitation option.
<</if>>
<</nobr>>


:: Layer5 Ascend 1 [layer5]
Returning to layer four and passing through the long dividing area will take a very long time without a rope. Combined with the time spent backtracking through this layer, the whole trip would take 24 days. With some rope to climb you can overcome the fault much faster, although it is still quite a long climb, and the whole trip would take 11 days.

Either way, it will also cost 50 corruption.
<<if $DaedalusEquip==true >>\
	<<if $DaedalusFly==false>>\
		You are currently commited to simply walking to the next layer
		[[Flap your wings and prepare to fly to the next layer|Layer5 Ascend 1][$DaedalusFly=true]]
	<<else>>\
		You are about to fly to the next layer
		[[Maybe it's better to walk to the next layer|Layer5 Ascend 1][$DaedalusFly=false]]
	<</if>>\
<</if>>\
[[Continue your ascent|Layer5 Ascend2]]
[[Turn back and continue your business on the fifth layer|Layer5 Hub]]


:: Layer5 Exit1 [layer5]
Layer 5 is the last layer that anyone on the surface currently has any reliable knowledge of. Reports of what lies further below often contain vague strange, and contradictory information, and few emerging from dives that venture lower are in a state to be reporting information to begin with. This means that sources like the Encyclopedia Abyssia are unlikely to be helpful from here on. If you understand this, and still wish to descend further to depths beyond humanity's current understanding, the trip will take 13 days.

[[Turn back and continue your business on the fifth layer|Layer5 Hub]]
[[Continue your descent to the sixth layer|Layer5 Exit2]]


:: Layer5 Flasks [layer5]
<<nobr>>
<<set $oasisVisit = 1>>
<<if $status.duration > 0>>
	<<set $status.duration -= 1>>
	<<else>>
	<<set $status.penalty = 0>>
<</if>>
<<set $tempTime = (Math.max(4 - ($oasisVisit * 2) - $abyssKnow, 0))>>
<<include "GeneralTimeSetup">>
<<include "GeneralTimeStats">>

<<for $i = 0; $i < 999; $i++>>
	<<if $items[2].count > 0>>
		<<set $items[3].count += 1>>
		<<set $items[2].count -= 1>>
		<<set $waterL5 += 1>>
		<<set $flaskMatrix[0]+=1>>
	<<else>>
		<<break>>
	<</if>>
<</for>>
<</nobr>>

[img[setup.ImagePath+'Foraging/oasis.png']]

After spending $tempTime days searching for an oasis, you manage to eventually find one. In an effort to replenish the water it cost you to get here, you fill all your flasks, taking in the cool, fresh water, a rare relief from the punishing heat and dryness of this layer.

As predicted, the water is pure and you can drink it without side effects!

[[Return to exploring your food and water options on this layer|Layer5 Forage]]


:: Layer5 Booby [layer5]
While searching the ruins for the Relic, you have triggered a booby trap!
<small>Hehe, booby.</small>

<<nobr>>
<<if $ownedRelics.some(r => r.name === "Rose-tinted Spectacles" || r.name === "Lightning Rook" )>>
	<<set _temp = true>>
<</if>>
<<if $booby == 1>>
	[img[setup.ImagePath+'Threats/bouldertrap.png']]<br>
	<<set $booby1 += 1>>
	<<if $booby1 >= 3>>
		With the familiarity of a seasoned adventurer, you discern the low rumble of a boulder dislodging and instantly take off in a sprint. Your heart races as you narrowly escape to a safe alcove, mere moments before the boulder would have crushed your limbs.
		<<set _trapAvoided = true>>
	<<elseif _temp>>
		The power of your <<if $ownedRelics.some(r => r.name === "Lightning Rook" )>>Lightning Rook<<elseif $ownedRelics.some(r => r.name === "Rose-tinted Spectacles")>>Rose-tinted Spectacles<<else>>Relic<</if>>enables you to react swiftly, enabling you to detect the incoming boulder and deftly sidestep it. You reach a secure vantage point, unscathed and in the nick of time.
		<<set _trapAvoided = true>>
	<<else>>
		Inadvertently tripping the trigger, you hear the ominous grinding of stone against stone as a massive boulder barrels towards you down the hallway!
		<<set _trapAvoided = false>>
	<</if>>

	<<elseif $booby == 2>>
	[img[setup.ImagePath+'Threats/arrowtrap.jpg']]<br>
	<<set $booby2 += 1>>
	<<if $booby2 >= 3>>
		Although the trigger eludes your gaze, you expertly detect the telltale perforations in the wall from which arrows would emerge. As you deftly position yourself, the triggered trap unleashes a torrent of arrows that whizz by you, leaving you unscathed.
		<<set _trapAvoided = true>>
	<<elseif _temp>>
		The power of your <<if $ownedRelics.some(r => r.name === "Lightning Rook" )>>Lightning Rook<<elseif $ownedRelics.some(r => r.name === "Rose-tinted Spectacles")>>Rose-tinted Spectacles<<else>>Relic<</if>> imbues you with heightened reflexes, allowing you to effortlessly dodge the volley of arrows aimed at you with cat-like agility.
		<<set _trapAvoided = true>>
	<<else>>
		As the trigger is activated, a hailstorm of razor-sharp arrows bursts from the walls, hurtling towards you at breakneck speed!
		<<set _trapAvoided = false>>
	<</if>>

	<<elseif $booby == 3>>
	[img[setup.ImagePath+'Threats/scorpiontrap.jpg']]<br>
	<<set $booby3 += 1>>
	<<if $booby3 >= 3>>
		Sensing the slightest shift beneath your feet, you instinctively splay your arms, frantically grasping for support. With a heart-stopping lurch, the trapdoor beneath you gives way, revealing a churning pit of scorpions. Luckily, you manage to hold on and proceed unharmed.
		<<set _trapAvoided = true>>
	<<elseif _temp>>
		The power of your <<if $ownedRelics.some(r => r.name === "Lightning Rook" )>>Lightning Rook<<elseif $ownedRelics.some(r => r.name === "Rose-tinted Spectacles")>>Rose-tinted Spectacles<<else>>Relic<</if>> grants you lightning-fast reactions, enabling you to leap out of harm's way before plummeting into the scorpion-infested pit.
		<<set _trapAvoided = true>>
	<<else>>
		Accidentally triggering the mechanism, the floor beneath you collapses, and you plummet into a writhing pit of venomous scorpions!
		<<if $ownedRelics.some(e => e.name === "Forest's Gift")>>
			<br><br>
			Fortunately, the scorpions in the pit are ordinary, untainted by the Abyss. Your Relic, the Forest's Gift, allows you to speak with and befriend the scorpions, quelling their initial hostility. Engaging in a brief, apologetic exchange, the scorpions direct you to a safe exit, ensuring you can escape the pit unharmed.
			<<set _trapAvoided = true>>
		<<else>>
			<<set _trapAvoided = false>>
		<</if>>
	<</if>>

<</if>>
<</nobr>>

<<if _trapAvoided>>
	[[Move on to retrieve the Relic|Layer5 Booby2]]
<<else>>
	[[Accept the injuries|Layer5 Booby Damage]]

	Use the following option only if you have specifically considered your inventory and made a plan of how to use what you have to evade the trap.
	[[Use a combination of Relics not mentioned above you believe would be able to overpower the trap|Layer5 Booby2]]
<</if>>


:: Layer5 Booby Damage [layer5]
<<if $status.duration > 0>>
	The damage from the booby trap, combined with your untreated status condition proves to be fatal. Your journey ends here.

	<h1 class="gameover">Game Over</h1>
<<else>>
	The booby trap has caused you serious injury, increasing all travel times by 3 days until you use a medkit.
	[[Continue the search for the Relic|Layer5 Booby2][$status.duration += 99, $status.penalty += 3]]
	<<if $items[4].count > 0>>\
		[[Use a medkit to cure your status and continue the search for the Relic|Layer5 Booby2][$status.penalty = 0, $status.duration = 0, $items[4].count -=1]]
	<</if>>\
<</if>>


:: Layer5 Booby2 [layer5]
Having dealt with the booby trap, you are able to move forwards freely and obtain your prize.

<<nobr>>
<<if $temp == 1>>
[[Pick up the Pocket Hoard|Pocket Hoard]]
<<elseif $temp == 2>>
[[Pick up Sunbeam|Sunbeam]]
<<elseif $temp == 3>>
[[Pick up the Moonwatcher|Moonwatcher]]
<<elseif $temp == 4>>
[[Pick up the Siren's Call|Siren's Call]]
<<elseif $temp == 5>>
[[Pick up the Zelus Band|Zelus Band]]
<<elseif $temp == 6>>
[[Pick up the Everhevea|Everhevea]]
<<elseif $temp == 7>>
[[Pick up the Reflex Emblem|Reflex Emblem]]
<<elseif $temp == 8>>
[[Pick up the Twin Polaris|Twin Polaris]]
<<elseif $temp == 9>>
[[Pick up the Superpositional Skewer|Superpositional Skewer]]
<<elseif $temp == 10>>
[[Pick up the Empath Coil|Empath Coil]]
<<elseif $temp == 11>>
[[Pick up the Heavenly Merrymaker|Heavenly Merrymaker]]
<<elseif $temp == 12>>
[[Pick up the Vain Sculpt|Vain Sculpt]]
<</if>>
<</nobr>>


:: Pocket Hoard [layer5]

<<nobr>>
<<set $ownedRelics.push($relic49)>>
<<set $corruption -= ($relic49.corr - $corRed + (5 * Math.trunc($hexflame / 10)))>>
<<set $tempTime = $relic49.time-$SibylBuff>>
<<include "GeneralTimeSetup">><<include "GeneralTimeStats">>
<</nobr>>

You have successfully taken the $relic49.name Relic. Hopefully you can make good use of it and make it worth that corruption cost.

A trip to the One-sided Tunnel might be worthwhile now to empower your new Relic and make it truly useful.

[[Continue searching for the Relics of layer 5|Layer5 Relics]]
[[Continue exploring the fifth layer|Layer5 Hub]]


:: Sunbeam [layer5]
<<nobr>>
<<set $ownedRelics.push($relic50)>>
<<set $corruption -= ($relic50.corr - $corRed + (5 * Math.trunc($hexflame / 10)))>>
<<set $tempTime = $relic50.time-$SibylBuff>>
<<include "GeneralTimeSetup">><<include "GeneralTimeStats">>
<</nobr>>

You have successfully taken the $relic50.name Relic. Hopefully you can make good use of it and make it worth that corruption cost.

This Relic can only see its true potential unleashed in the hands of a skilled swordsman, such as Khemia.

[[Continue searching for the Relics of layer 5|Layer5 Relics]]
[[Continue exploring the fifth layer|Layer5 Hub]]


:: Moonwatcher [layer5]
<<nobr>>
<<set $ownedRelics.push($relic51)>>
<<set $corruption -= ($relic51.corr - $corRed + (5 * Math.trunc($hexflame / 10)))>>
<<set $tempTime = $relic51.time-$SibylBuff>>
<<include "GeneralTimeSetup">><<include "GeneralTimeStats">>
<</nobr>>

You have successfully taken the $relic51.name Relic. Hopefully you can make good use of it and make it worth that corruption cost.

[[Continue searching for the Relics of layer 5|Layer5 Relics]]
[[Continue exploring the fifth layer|Layer5 Hub]]


:: Siren's Call [layer5]
<<nobr>>
<<set $ownedRelics.push($relic52)>>
<<set $corruption -= ($relic52.corr - $corRed + (5 * Math.trunc($hexflame / 10)))>>
<<set $tempTime = $relic52.time-$SibylBuff>>
<<include "GeneralTimeSetup">><<include "GeneralTimeStats">>
<</nobr>>

You have successfully taken the $relic52.name Relic. Hopefully you can make good use of it and make it worth that corruption cost.

[[Continue searching for the Relics of layer 5|Layer5 Relics]]
[[Continue exploring the fifth layer|Layer5 Hub]]


:: Zelus Band [layer5]
<<nobr>>
<<set $ownedRelics.push($relic53)>>
<<set $corruption -= ($relic53.corr - $corRed + (5 * Math.trunc($hexflame / 10)))>>
<<set $tempTime = $relic53.time-$SibylBuff>>
<<include "GeneralTimeSetup">><<include "GeneralTimeStats">>
<</nobr>>

You have successfully taken the $relic53.name Relic. Hopefully you can make good use of it and make it worth that corruption cost.

[[Continue searching for the Relics of layer 5|Layer5 Relics]]
[[Continue exploring the fifth layer|Layer5 Hub]]


:: Everhevea [layer5]
<<nobr>>
<<set $ownedRelics.push($relic54)>>
<<set $corruption -= ($relic54.corr - $corRed + (5 * Math.trunc($hexflame / 10)))>>
<<set $tempTime = $relic54.time-$SibylBuff>>
<<include "GeneralTimeSetup">><<include "GeneralTimeStats">>
<</nobr>>

You have successfully taken the $relic54.name Relic. Hopefully you can make good use of it and make it worth that corruption cost.

The Everhevea can be used as 2 flasks for as long as you hold it, so at the very least you have gained some additional water storage.

[[Continue searching for the Relics of layer 5|Layer5 Relics][ $items[2].count+=2]]
[[Continue exploring the fifth layer|Layer5 Hub][$items[2].count+=2]]


:: Reflex Emblem [layer5]
<<nobr>>
<<set $ownedRelics.push($relic55)>>
<<set $corruption -= ($relic55.corr - $corRed + (5 * Math.trunc($hexflame / 10)))>>
<<set $tempTime = $relic55.time-$SibylBuff>>
<<include "GeneralTimeSetup">><<include "GeneralTimeStats">>
<</nobr>>

You have successfully taken the $relic55.name Relic. Hopefully you can make good use of it and make it worth that corruption cost.

[[Continue searching for the Relics of layer 5|Layer5 Relics]]
[[Continue exploring the fifth layer|Layer5 Hub]]


:: Twin Polaris [layer5]
<<nobr>>
<<set $ownedRelics.push($relic56)>>
<<set $corruption -= ($relic56.corr - $corRed + (5 * Math.trunc($hexflame / 10)))>>
<<set $tempTime = $relic56.time-$SibylBuff>>
<<include "GeneralTimeSetup">><<include "GeneralTimeStats">>
<</nobr>>

You have successfully taken the $relic56.name Relic. Hopefully you can make good use of it and make it worth that corruption cost.

[[Continue searching for the Relics of layer 5|Layer5 Relics]]
[[Continue exploring the fifth layer|Layer5 Hub]]


:: Superpositional Skewer [layer5]
<<nobr>>
<<set $ownedRelics.push($relic57)>>
<<set $corruption -= ($relic57.corr - $corRed + (5 * Math.trunc($hexflame / 10)))>>
<<set $tempTime = $relic57.time-$SibylBuff>>
<<include "GeneralTimeSetup">><<include "GeneralTimeStats">>
<</nobr>>

You have successfully taken the $relic57.name Relic. Hopefully you can make good use of it and make it worth that corruption cost.

[[Continue searching for the Relics of layer 5|Layer5 Relics]]
[[Continue exploring the fifth layer|Layer5 Hub]]


:: Empath Coil [layer5]
<<nobr>>
<<set $ownedRelics.push($relic58)>>
<<set $corruption -= ($relic58.corr - $corRed + (5 * Math.trunc($hexflame / 10)))>>
<<set $tempTime = $relic58.time-$SibylBuff>>
<<if !$slingshot>>
	<<set $items[20].count -= 1>>
<</if>>
<<include "GeneralTimeSetup">><<include "GeneralTimeStats">>
<</nobr>>

You have successfully taken the $relic58.name Relic. Hopefully you can make good use of it and make it worth that corruption cost.

This may be able to channel electricity, but without a source that ability is not useful.

[[Continue searching for the Relics of layer 5|Layer5 Relics]]
[[Continue exploring the fifth layer|Layer5 Hub]]


:: Heavenly Merrymaker [layer5]
<<nobr>>
<<set $ownedRelics.push($relic59)>>
<<set $corruption -= ($relic59.corr - $corRed + (5 * Math.trunc($hexflame / 10)))>>
<<set $tempTime = $relic59.time-$SibylBuff>>
<<include "GeneralTimeSetup">><<include "GeneralTimeStats">>
<</nobr>>

You have successfully taken the $relic59.name Relic. Hopefully you can make good use of it and make it worth that corruption cost.

[[Continue searching for the Relics of layer 5|Layer5 Relics]]
[[Continue exploring the fifth layer|Layer5 Hub]]


:: Vain Sculpt [layer5]
<<nobr>>
<<set $ownedRelics.push($relic60)>>
<<set $corruption -= ($relic60.corr - $corRed + (5 * Math.trunc($hexflame / 10)))>>
<<set $tempTime = $relic60.time-$SibylBuff>>
<<include "GeneralTimeSetup">><<include "GeneralTimeStats">>
<</nobr>>

You have successfully taken the $relic60.name Relic. Hopefully you can make good use of it and make it worth that corruption cost.

[[Continue searching for the Relics of layer 5|Layer5 Relics]]
[[Continue exploring the fifth layer|Layer5 Hub]]


:: Take on Libido Reinforcement D [layer5]
<<set $playerCurses.push($curse57)>><<set $corruption += $curse57.corr>><<set $LibidoLog.push($curse57)>>

You have successfully taken on the $curse57.name Curse. Hopefully you are ok with accepting the permanent consequences.

[[Accept more Curses from the fifth layer|Layer5 Curses]]
<<if $escBalDepl==0>>
	[[Return to exploring layer 5|Layer5 Hub]]
<<else>>
	[[Return to your balloon|Escape Balloon L5]]
<</if>>


:: Take on Gender Reversal D [layer5]
<<set $playerCurses.push($curse58)>><<set $corruption += $curse58.corr>><<set $GenderLog.push($curse58)>>

You have successfully taken on the $curse58.name Curse. Hopefully you are ok with accepting the permanent consequences.

[[Accept more Curses from the fifth layer|Layer5 Curses]]
<<if $escBalDepl==0>>
	[[Return to exploring layer 5|Layer5 Hub]]
<<else>>
	[[Return to your balloon|Escape Balloon L5]]
<</if>>



:: Take on Pleasure Respecification A [layer5]
<<set $playerCurses.push($curse59)>><<set $corruption += $curse59.corr>>

You have successfully taken on the $curse59.name Curse. Hopefully you are ok with accepting the permanent consequences.

[[Accept more Curses from the fifth layer|Layer5 Curses]]
<<if $escBalDepl==0>>
	[[Return to exploring layer 5|Layer5 Hub]]
<<else>>
	[[Return to your balloon|Escape Balloon L5]]
<</if>>


:: Take on Clothing Restriction C [layer5]
<<set $playerCurses.push($curse60)>><<set $corruption += $curse60.corr>>

You have successfully taken on the $curse60.name Curse. Hopefully you are ok with accepting the permanent consequences.

[[Accept more Curses from the fifth layer|Layer5 Curses]]
<<if $escBalDepl==0>>
	[[Return to exploring layer 5|Layer5 Hub]]
<<else>>
	[[Return to your balloon|Escape Balloon L5]]
<</if>>


:: Take on Massacre Manicure [layer5]
<<set $playerCurses.push($curse61)>><<set $corruption += $curse61.corr>>

You have successfully taken on the $curse61.name Curse. Hopefully you are ok with accepting the permanent consequences.

[[Accept more Curses from the fifth layer|Layer5 Curses]]
<<if $escBalDepl==0>>
	[[Return to exploring layer 5|Layer5 Hub]]
<<else>>
	[[Return to your balloon|Escape Balloon L5]]
<</if>>


:: Take on DoS [layer5]
<<set $playerCurses.push($curse62)>><<set $corruption += $curse62.corr>><<set $LibidoLog.push($curse62)>>
You have successfully taken on the $curse62.name Curse. Hopefully you are ok with accepting the permanent consequences.

[[Accept more Curses from the fifth layer|Layer5 Curses]]
<<if $escBalDepl==0>>
	[[Return to exploring layer 5|Layer5 Hub]]
<<else>>
	[[Return to your balloon|Escape Balloon L5]]
<</if>>


:: Take on DoM [layer5]
<<set $playerCurses.push($curse63)>><<set $corruption += $curse63.corr>><<set $LibidoLog.push($curse63)>>
You have successfully taken on the $curse63.name Curse. Hopefully you are ok with accepting the permanent consequences.

[[Accept more Curses from the fifth layer|Layer5 Curses]]
<<if $escBalDepl==0>>
	[[Return to exploring layer 5|Layer5 Hub]]
<<else>>
	[[Return to your balloon|Escape Balloon L5]]
<</if>>


:: Take on Hijinks Ensue [layer5]
<<set $playerCurses.push($curse64)>><<set $corruption += $curse64.corr>>

You have successfully taken on the $curse64.name Curse. Hopefully you are ok with accepting the permanent consequences.

[[Accept more Curses from the fifth layer|Layer5 Curses]]
<<if $escBalDepl==0>>
	[[Return to exploring layer 5|Layer5 Hub]]
<<else>>
	[[Return to your balloon|Escape Balloon L5]]
<</if>>


:: Take on Flower Power [layer5]
<<set $playerCurses.push($curse65)>><<set $corruption += $curse65.corr>>

You have successfully taken on the $curse65.name Curse. Hopefully you are ok with accepting the permanent consequences.

[[Accept more Curses from the fifth layer|Layer5 Curses]]
<<if $escBalDepl==0>>
	[[Return to exploring layer 5|Layer5 Hub]]
<<else>>
	[[Return to your balloon|Escape Balloon L5]]
<</if>>


:: Take on Cellulose [layer5]
<<set $playerCurses.push($curse66)>><<set $corruption += $curse66.corr>>

You have successfully taken on the $curse66.name Curse. Hopefully you are ok with accepting the permanent consequences.

[[Accept more Curses from the fifth layer|Layer5 Curses]]
<<if $escBalDepl==0>>
	[[Return to exploring layer 5|Layer5 Hub]]
<<else>>
	[[Return to your balloon|Escape Balloon L5]]
<</if>>



:: Take on Carapacian [layer5]
<<set $playerCurses.push($curse69)>><<set $corruption += $curse69.corr>>

You have successfully taken on the $curse69.name Curse. Hopefully you are ok with accepting the permanent consequences.

Please enter your new exoskeleton color:

<<textbox "$curse69.variation" "shiny black" "Layer5 Curses">>


:: Take on Hemospectrum [layer5]
<<set $playerCurses.push($curse70)>><<set $corruption += $curse70.corr>>

You have successfully taken on the $curse70.name Curse. Hopefully you are ok with accepting the permanent consequences.

What would you like your new blood (or maybe hemolymph, depending on how human you still are) color to be?

<<radiobutton "$curse70.variation" "blue" checked>> Blue
<<radiobutton "$curse70.variation" "purple" >> Purple
<<radiobutton "$curse70.variation" "green" >> Green
<<radiobutton "$curse70.variation" "yellow" >> Yellow
<<radiobutton "$curse70.variation" "orange" >> Orange
<<radiobutton "$curse70.variation" "pink" >> Pink
<<radiobutton "$curse70.variation" "black" >> Black
<<radiobutton "$curse70.variation" "brown" >> Brown
<<radiobutton "$curse70.variation" "white" >> White

[[Accept more Curses from the fifth layer|Layer5 Curses]]

<<if $escBalDepl==0>>
	[[Return to exploring layer 5|Layer5 Hub]]
<<else>>
	[[Return to your balloon|Escape Balloon L5]]
<</if>>


:: Take on Wriggly Antennae [layer5]
<<set $playerCurses.push($curse71)>><<set $corruption += $curse71.corr>>

You have successfully taken on the $curse71.name Curse. Hopefully you are ok with accepting the permanent consequences.

[[Accept more Curses from the fifth layer|Layer5 Curses]]
<<if $escBalDepl==0>>
	[[Return to exploring layer 5|Layer5 Hub]]
<<else>>
	[[Return to your balloon|Escape Balloon L5]]
<</if>>


:: Take on Eggxellent [layer5]
<<set $playerCurses.push($curse72)>><<set $corruption += $curse72.corr>>

You have successfully taken on the $curse72.name Curse. Hopefully you are ok with accepting the permanent consequences.

[[Accept more Curses from the fifth layer|Layer5 Curses]]
<<if $escBalDepl==0>>
	[[Return to exploring layer 5|Layer5 Hub]]
<<else>>
	[[Return to your balloon|Escape Balloon L5]]
<</if>>

:: Layer5 Curses Random [nobr]
<<set _tempCurses = ["Libido Reinforcement D", "Gender Reversal D", "Pleasure Respecification A", "Clothing Restriction C", "Massacre Manicure", "DoS", "DoM", "Hijinks Ensue", "Flower Power", "Cellulose", "Chlorophyll", "Pheromones", "Carapacian", "Hemospectrum", "Wriggly Antennae", "Eggxellent"]>>
<<set _totalCurses = $playerCurses>>
<<for _i=0; _i< $hiredCompanions.length; _i++>>
    <<set _totalCurses = _totalCurses.concat($hiredCompanions[_i].curses)>>
<</for>>
<<include "Curse Randomizer">>

:: Take on Chlorophyll [layer5]
<<set $playerCurses.push($curse67)>><<set $corruption += $curse67.corr>>

You have successfully taken on the $curse67.name Curse. Hopefully you are ok with accepting the permanent consequences.

[[Accept more Curses from the fifth layer|Layer5 Curses]]
<<if $escBalDepl==0>>
	[[Return to exploring layer 5|Layer5 Hub]]
<<else>>
	[[Return to your balloon|Escape Balloon L5]]
<</if>>


:: Take on Pheromones [layer5]
<<set $playerCurses.push($curse68)>><<set $corruption += $curse68.corr>>

You have successfully taken on the $curse68.name Curse. Hopefully you are ok with accepting the permanent consequences.

[[Accept more Curses from the fifth layer|Layer5 Curses]]
<<if $escBalDepl==0>>
	[[Return to exploring layer 5|Layer5 Hub]]
<<else>>
	[[Return to your balloon|Escape Balloon L5]]
<</if>>


:: Layer5 Cherry Relic [layer5]
<<nobr>>
<<set $temp1 = random(0,11) + 48>>
<<set $temp2 = random(0,11) + 48>>
<<for $i = 0; $i < 1; $i>>
	<<set $temp2 = random(0,11) + 48>>
	<<if $temp1 !== $temp2>>
		<<break>>
	<</if>>
<</for>>
<<set $ownedRelics.push($relics[$temp1])>>

<<set $corruption -= Math.floor(Math.max(($relics[$temp1].corr / 2) - $corRed, 0))>>
<<set $ownedRelics.push($relics[$temp2])>>

<<set $corruption -= Math.floor(Math.max(($relics[$temp2].corr / 2) - $corRed, 0))>>
<</nobr>>

The Relics you have found with Cherry's Chaotic Luck are $relics[$temp1].name and $relics[$temp2].name for a cost of <<print Math.floor(Math.max(($relics[$temp1].corr / 2) - $corRed, 0))>> and <<print Math.floor(Math.max(($relics[$temp2].corr / 2) - $corRed, 0))>> corruption respectively.

[[Continue on to the rest of the layer|Layer5 Hub]]

<<if $ownedRelics.some(e => e.name === "Devil's Own")>>

	You have a single chance to bend fate using the mystical luck of the Devil's Own. Cherry's fate is strong, so you only get 1 chance to use this effect on your entire adventure. Would you like to reroll Cherry's Chaotic Luck?

	<<link "Reroll with Devil's Own" "Layer5 Cherry Relic">>
		<<set $ownedRelics.deleteAt($ownedRelics.length-1)>>
		<<set $corruption += Math.floor(Math.max(($relics[$temp1].corr / 2) - $corRed, 0))>>
		
		<<set $ownedRelics.deleteAt($ownedRelics.length-1)>>
		<<set $corruption += Math.floor(Math.max(($relics[$temp2].corr / 2) - $corRed, 0))>>

		<<set _temp = $ownedRelics.findIndex(e=> e.name==="Devil's Own")>>
		<<set $soldRelics.push($ownedRelics[_temp])>>
		<<set $ownedRelics.deleteAt(_temp)>>
	<</link>>

<</if>>


:: Layer5 Cherry Curse [layer5]
<<nobr>>
<<set $temp1 = random(0,15) + 56>>
<<set $temp2 = random(0,15) + 56>>
<<for $i = 0; $i < 1; $i>>
	<<set $temp2 = random(0,15) + 56>>
	<<if ($temp1 !== $temp2)>>
		<<break>>
	<</if>>
<</for>>
<<set $playerCurses.push($curses[$temp1])>>
<<set $corruption += Math.round(Math.max(($curses[$temp1].corr * 3 / 2), 0))>>
<<set $playerCurses.push($curses[$temp2])>>
<<set $corruption += Math.round(Math.max(($curses[$temp2].corr * 3 / 2), 0))>>
<</nobr>>

The Curses you have obtained with Cherry's Chaotic Luck are $curses[$temp1].name and $curses[$temp2].name for a cost of <<print Math.round(Math.max(($curses[$temp1].corr * 3 / 2) - $corRed, 0))>> and <<print Math.round(Math.max(($curses[$temp2].corr * 3 / 2) - $corRed, 0))>> corruption respectively.

<<if $curses[$temp1].name ==  "Hemospectrum" || $curses[$temp2].name == "Hemospectrum">>

What would you like your new blood (or maybe hemolymph, depending on how human you still are) color to be?

<<radiobutton "$curse70.variation" "blue" checked>> Blue
<<radiobutton "$curse70.variation" "purple" >> Purple
<<radiobutton "$curse70.variation" "green" >> Green
<<radiobutton "$curse70.variation" "yellow" >> Yellow
<<radiobutton "$curse70.variation" "orange" >> Orange
<<radiobutton "$curse70.variation" "pink" >> Pink
<<radiobutton "$curse70.variation" "black" >> Black
<<radiobutton "$curse70.variation" "brown" >> Brown
<<radiobutton "$curse70.variation" "white" >> White

[[Continue on to the rest of the layer|Layer5 Hub]]

<</if>>

<<if $curses[$temp1].name ==  "Carapacian" || $curses[$temp2].name ==  "Carapacian">>

Please enter your new exoskeleton color:

<<textbox "$curse69.variation" "shiny black" "Layer5 Hub">>

<<else>>

/*<<if !($curses[$temp1].name ==  "Hemospectrum" || $curses[$temp2].name ==  "Hemospectrum")>>[[Continue on to the rest of the layer|Layer5 Hub]]<<elseif !$playerCurses.some(e => e.name === "Carapacian") && !$playerCurses.some(e => e.name === "Hemospectrum")>>[[Continue on to the rest of the layer|Layer5 Hub]]<</if>>
*/
<</if>>
[[Continue on to the rest of the layer|Layer5 Hub]]
<<nobr>>
<<if $curses[$temp1].name == "Gender Reversal D" || $curses[$temp2].name == "Gender Reversal D">>
	<<set $GenderLog.push($curse58)>>
<</if>>
<<if $curses[$temp1].name == "Libido Reinforcement D" || $curses[$temp2].name == "Libido Reinforcement D" >>
	<<set $LibidoLog.push($curse57)>>
<</if>>
<<if $curses[$temp1].name == "DoS" || $curses[$temp2].name == "DoS">>
	<<set $LibidoLog.push($curse62)>>
<</if>>
<<if $curses[$temp1].name == "DoM" || $curses[$temp2].name == "DoM">>
	<<set $LibidoLog.push($curse63)>>
<</if>>
<</nobr>>
<<if $ownedRelics.some(e => e.name === "Devil's Own")>>

	You have a single chance to bend fate using the mystical luck of the Devil's Own. Cherry's fate is strong, so you only get 1 chance to use this effect on your entire adventure. Would you like to reroll Cherry's Chaotic Luck?

	<<link "Reroll with Devil's Own" "Layer5 Cherry Curse">>
		<<set $targetCurse = $curses[$temp1]>>
		<<set $corruption -= $playerCurses[$playerCurses.length - 1].corr>>
		<<if $curses[$temp1].type == "Gender" >>
			<<set _temp = $GenderLog.length>>
			<<if $GenderLog[_temp-1] == "Interact A" || $GenderLog[_temp-1] == "Interact B" || $GenderLog[_temp-1] == "Interact C" || $GenderLog[_temp-1] == "Interact D" || $GenderLog[_temp-1] == "Interact E" || $GenderLog[_temp-1] == "Interact F" || $GenderLog[_temp-1] == "Interact G">>
				<<set $GenderLog.deleteAt(_temp-1)>>
			<</if>>
		<</if>>
		<<include "CurseRemoval">>
		
		<<set $targetCurse = $curses[$temp2]>>
		<<set $corruption -= $playerCurses[$playerCurses.length - 1].corr>>
		<<if $curses[$temp2].type == "Gender" >>
			<<set _temp = $GenderLog.length>>
			<<if $GenderLog[_temp-1] == "Interact A" || $GenderLog[_temp-1] == "Interact B" || $GenderLog[_temp-1] == "Interact C" || $GenderLog[_temp-1] == "Interact D" || $GenderLog[_temp-1] == "Interact E" || $GenderLog[_temp-1] == "Interact F" || $GenderLog[_temp-1] == "Interact G">>
				<<set $GenderLog.deleteAt(_temp-1)>>
			<</if>>
		<</if>>
		<<include "CurseRemoval">>

		<<set _temp = $ownedRelics.findIndex(e=> e.name==="Devil's Own")>>
		<<set $soldRelics.push($ownedRelics[_temp])>>
		<<set $ownedRelics.deleteAt(_temp)>>
	<</link>>

<</if>>


:: Layer5 Cherry Mix [layer5]
<<nobr>>
<<set $temp1 = random(0,11) + 48>>
<<set $temp2 = random(0,15) + 56>>
<<set $ownedRelics.push($relics[$temp1])>>

<<set $corruption -= Math.floor(Math.max(($relics[$temp1].corr / 2) - $corRed, 0))>>
<<set $playerCurses.push($curses[$temp2])>>
<<set $playerCurses[$playerCurses.length - 1].corr = Math.round(Math.max(($curses[$temp2].corr * 1.5), 0))>>
<<set $corruption += $playerCurses[$playerCurses.length - 1].corr>>
<</nobr>>

With Cherry's Chaotic Luck you have found the Relic $relics[$temp1].name for a cost of <<print Math.floor(Math.max(($relics[$temp1].corr / 2) - $corRed, 0))>> corruption and obtained the Curse $curses[$temp2].name for a gain of <<print Math.round(Math.max(($curses[$temp2].corr * 1), 0))>> corruption respectively.

<<if $curses[$temp2].name == "Hemospectrum">>

What would you like your new blood (or maybe hemolymph, depending on how human you still are) color to be?

<<radiobutton "$curse70.variation" "blue" checked>> Blue
<<radiobutton "$curse70.variation" "purple" >> Purple
<<radiobutton "$curse70.variation" "green" >> Green
<<radiobutton "$curse70.variation" "yellow" >> Yellow
<<radiobutton "$curse70.variation" "orange" >> Orange
<<radiobutton "$curse70.variation" "pink" >> Pink
<<radiobutton "$curse70.variation" "black" >> Black
<<radiobutton "$curse70.variation" "brown" >> Brown
<<radiobutton "$curse70.variation" "white" >> White

[[Continue on to the rest of the layer|Layer5 Hub]]

<</if>>

<<if $curses[$temp2].name == "Carapacian">>

Please enter your new exoskeleton color:

<<textbox "$curse69.variation" "shiny black" "Layer5 Hub">>

<<else>>

/*<<if !$playerCurses.some(e => e.name === "Hemospectrum")>>[[Continue on to the rest of the layer|Layer5 Hub]]<<elseif !$playerCurses.some(e => e.name === "Carapacian") && !$playerCurses.some(e => e.name === "Hemospectrum")>>[[Continue on to the rest of the layer|Layer5 Hub]]<</if>>*/

<</if>>
[[Continue on to the rest of the layer|Layer5 Hub]]
<<nobr>>
<<if $curses[$temp2].name == "Gender Reversal D">>
	<<set $GenderLog.push($curse58)>>
<</if>>
<<if $curses[$temp2].name == "Libido Reinforcement D">>
	<<set $LibidoLog.push($curse57)>>
<</if>>
<<if $curses[$temp2].name == "DoS">>
	<<set $LibidoLog.push($curse62)>>
<</if>>
<<if $curses[$temp2].name == "DoM">>
	<<set $LibidoLog.push($curse63)>>
<</if>>

<</nobr>>
<<if $ownedRelics.some(e => e.name === "Devil's Own")>>

	You have a single chance to bend fate using the mystical luck of the Devil's Own. Cherry's fate is strong, so you only get 1 chance to use this effect on your entire adventure. Would you like to reroll Cherry's Chaotic Luck?

	<<link "Reroll with Devil's Own" "Layer5 Cherry Mix">>
		<<set $ownedRelics.deleteAt($ownedRelics.length-1)>>
		<<set $corruption += Math.floor(Math.max(($relics[$temp1].corr / 2) - $corRed, 0))>>
		
		<<set $targetCurse = $curses[$temp2]>>
		<<set $corruption -= $playerCurses[$playerCurses.length - 1].corr>>
		<<if $curses[$temp2].type == "Gender" >>
			<<set _temp = $GenderLog.length>>
			<<if $GenderLog[_temp-1] == "Interact A" || $GenderLog[_temp-1] == "Interact B" || $GenderLog[_temp-1] == "Interact C" || $GenderLog[_temp-1] == "Interact D" || $GenderLog[_temp-1] == "Interact E" || $GenderLog[_temp-1] == "Interact F" || $GenderLog[_temp-1] == "Interact G">>
				<<set $GenderLog.deleteAt(_temp-1)>>
			<</if>>
		<</if>>
		<<include "CurseRemoval">>
		<<set _temp = $ownedRelics.findIndex(e=> e.name==="Devil's Own")>>
		<<set $soldRelics.push($ownedRelics[_temp])>>
		<<set $ownedRelics.deleteAt(_temp)>>
	<</link>>

<</if>>


:: Layer5 Tunnel [layer5]
<<nobr>>
<<set $tempTime = 2>>
<<include "GeneralTimeSetup">><<include "GeneralTimeStats">>
<</nobr>>
[img[setup.ImagePath+'Wonders/one-sidedtunnel.png']]

After walking through the tunnel for about 5 or 6 hours (it's hard to precisely keep track in there), you find yourself back at the same entrance you started walking into, despite absolutely never turning around.

And as soon as the harsh light of the fifth layer touches you, you notice your pack is suddenly much lighter! It seems that all of the items you brought with you into the Abyss have disappeared, presumably sent to the surface at a location which is suddenly intuitively available to your mind. <<if $ownedRelics.some(e => e.name === "Pocket Hoard")>>

Testing your Pocket Hoard, you stick a hand into the pink rucksack, but find you can easily stick your whole arm in. In fact, there doesn't seem to be any limit to what you can fit into the rucksack, as long as it fits into the opening, but you can easily retrieve anything you put in. You have successfully activated your Pocket Hoard! Your carrying capacity is now effectively infinite, and the value of your Pocket Hoard has increased to 100 dubloons.
<</if>>

[[Return to exploring level 5|Layer5 Hub]]
<<nobr>>
<<set $tunnelUsed = 1>>
<<set $tunnelDubloons = $dubloons>>
<<set $dubloons = 0>>
<<if $tunnelSkewer == 1>>
	<<set $items[7].count -= 1>>
<</if>>
<<if $vaultFound == 1>>
	<<set $vaultMedkits = Math.max(items[4].count, 0)>>
<</if>>
<<for $i = 4; $i < $items.length; $i++>>
	<<set $vaultItems[$i].count += $items[$i].count>>
	<<set $items[$i].count = 0>>
<</for>>
<<if $vaultFound == 1>>
	<<set $items[4].count = $vaultMedkits>>
<</if>>

<<set _water = $flaskMatrix[0]>>
<<set $tunnelFlaskMatrix = $flaskMatrix>>
<<set $flaskMatrix = [0,0,0,0,0,0,0,0,0]>>
<<set $flaskMatrix[0] = _water>>

<<if $ownedRelics.some(e => e.name === "Pocket Hoard")>>
<<for $i = 0; $i < $ownedRelics.length; $i++>>
	<<if $ownedRelics[$i].name=="Pocket Hoard" >>
		<<set $ownedRelics[$i].value = 100>>
		<<set $ownedRelics[$i].active = 1>>
	<</if>>
<</for>>
<</if>>
<<if $tunnelSkewer == 1>>
	<<set $items[7].count += 1>>
<</if>>
<</nobr>>


:: Layer5 Vault [layer5]
<<if $timeL5T1 < 8 && $timeL5T2 < 11>>[img[setup.ImagePath+'Wonders/miragevault.png']]
<<nobr>>
<<if $vaultWait == 0>>
	<<set $tempTime = 3>>
	<<include "GeneralTimeSetup">><<include "GeneralTimeStats">>
<<else>>
	<<set $vaultWait = 0>>
<</if>>
<<if $vaultTimer == 0>>
<<set $vaultTimer = $time>>
<br><br> You touch your hand against the ancient door and the number 60 appears on it, as if there was either a very high-resolution LCD inside the glass or some magic inside it had awakened by your touch.
<</if>>
<</nobr>>
<<if (60 - $time + $vaultTimer) > -6>>
The timer on the door reads <<print (60 - $time + $vaultTimer)>>.

You can wait here for a while if you'd like to check when the door is open. If you'd like to wait, enter the number of days you'd like to wait and choose to wait.
<<textbox "$temp" "0">>
<<nobr>><<link "Wait" "Layer5 Vault">>
	<<set $tempTime = parseInt($temp)>>
	<<set $vaultWait = 1>>
	<<include "GeneralTimeStats">>
<</link>><br><br><</nobr>>

<<if (60 - $time + $vaultTimer) > 0>>
The door remains locked. You must wait until the timer is between 0 and -5 for it to open and reveal the treasures within.
<<elseif (60 - $time + $vaultTimer) < 1 && (60 - $time + $vaultTimer) > -6>>
The door to the Vault has opened! When you touch the panel, the doors gently open to reveal the treasures within and aid you on our journey.

Inside the vault you find 200 dubloons, 9 days of food rations, 9 days of bottled water, and 3 medkits!

You pick up your haul and continue forward through the Abyss, morale boosted by the successful vault expedition.
<<nobr>>
<<set $items[0].count += 9>>
<<set $items[1].count += 9>>
<<set $items[4].count += 3>>
<<set $dubloons += 200>>
<<set $vaultFound = 1>>
<</nobr>>
<</if>>
<<else>>
The timer has passed its endpoint, there is no more door and no more vault that you can find. Was it ever real? There's no way to know, but you can tell it certainly isn't here now.
<</if>>

[[Return to exploring level 5|Layer5 Hub]]<<elseif $timeL5T1 < 8>>
A rumbling in the ground disturbs your typical walk through the fifth layer. You know that it's a Dune Devouring Borer coming for you because of the water you've been carrrying, and now you need to be able to get away or defeat it.

[[Deal with the Dune Devouring Borer|Layer5 Threat2 Main]]
<<else>>
When you wake up in the morning, you hear an enormous amount of buzzing in the air, luckily you managed to stay out of the swarm when you woke up, but you'll need to decide what to do with the swarm today.

[[Deal with the Mayfly Scuttler|Layer5 Threat1 Main]]
<</if>>


:: Layer5 Ascend2 [layer5]
<<nobr>>
<<if $DaedalusFly==true>>
	<<include "Companions Stranded">>
<</if>>
<<if $layerExit == 0>>
	<<set $layerExit = 1>>

	<<if setup.haveRope()>>
		<<set $tempTime = 11>>
	<<else>>
		<<set $tempTime = 24>>
	<</if>>
	<<if $DaedalusFly==true>>
		<<set $tempTime= Math.ceil($tempTime/2)>>
	<</if>>
	<<include "GeneralTimeSetup">>
	<<set $layerExitTime=$tempTime>>
<</if>>

<<for $layerExitTime; $layerExitTime >0; $layerExitTime-->>

	<<set $tempTime = 1>>
	<<include "GeneralTimeStats">>

	<<if $timeL5T2 > 8>>
		<br>A rumbling in the ground disturbs your typical walk through the fifth layer. You know that it's a Dune Devouring Borer coming for you because of the water you've been carrrying, and now you need to be able to get away or defeat it.<br><br>

		[[Deal with the Dune Devouring Borer|Layer5 Threat2 Ascend]]<br><br>

		<<break>>
	<</if>>
	
	<<if $timeL5T1 > 7>>
		<br>When you wake up in the morning, you hear an enormous amount of buzzing in the air, luckily you managed to stay out of the swarm when you woke up, but you'll need to decide what to do with the swarm today. <br><br>

		[[Deal with the Mayfly Scuttler|Layer5 Threat1 Ascend]]<br><br>
		<<break>>
	<</if>>

<</for>>
<</nobr>>
<<if $layerExitTime == 0>>
	<<set $timeL4T1 = 0>>\
	<<set $corruption -= (50 - $corRed + (5 * Math.trunc($hexflame / 10)))>>\
	<<set $currentLayer = 5>>\

	You continue through the scorching desert for days on end, until you eventually reach the contrasting bitter cold of the fourth layer. But before you can do anything on the fourth layer, you need to spend many days in the agonizingly slow climb through the enormous crevasse at its bottom. After many days of climbing, you're back to the snowy wastes of the fourth layer proper.

	<<include "Curse Descriptions">>
	<<if $TwinFly == true>>
		<<include "Twin rejoin">>
	<</if>>
	[[Return to the fourth layer|Layer4 Hub]]

<</if>>


:: Layer5 Threat2 Ascend [layer5]
<<set $timeL5T2 -= 9>>
[img[setup.ImagePath+'Threats/dunedevouringborer.png']]

How do you want to deal with the enormous worm approaching you?


<<nobr>>
<<if $ownedRelics.some(e => e.name === "Sunbeam") && $hiredCompanions.some(e => e.name === "Khemia")>>
	Khemia has enough expertise with a blade that if you give him the Sunbeam Relic he will be able to fight it off, but even he would be injured by fighting it, taking one day to recover.<br>
	[[Have Khemia fight it off with Sunbeam|Layer5 Ascend2][$time += 1]]<br><br>
<</if>>
<<if $joyousSword && $hiredCompanions.some(e => e.name === "Khemia")>>
	The sword Joyous Sunder is a truly terrifying weapon in the hands of an expert like Khemia, allowing him to defeat a worm without even being injured himself.<br>
	[[Have Khemia fight it off with Joyous Sunder|Layer5 Ascend2]]<br><br>
<</if>>
<<<<<<< HEAD
You can run away, but this requires sacrificing 10 days of water to distract the worm to give you a chance to get away.<br>
	/*[[Use 10 days of water as a distraction to get away|Layer5 Ascend2][$items[0].count -= 10]]<br><br>*/
	<<link "Use 10 days of water as a distraction to get away" "Layer5 Ascend2">>
		<<for _k=0; _k<10; _k++>>
			<<include "Water drop code">>
		<</for>>
	<</link>><br><br>
=======
You can run away, but this requires sacrificing 10 days of water to distract the worm to give you a chance to get away. You will drop the water based on your drinking water priority order, since that is what is most quickly accessible in this dangerous situation.<br>
	/*[[Use 10 days of water as a distraction to get away|Layer5 Hub][$items[0].count -= 10]]<br><br>*/
	<<link "Use 10 days of water as a distraction to get away" "Layer5 Ascend2">>
		<<for _i=0; _i<10; _i++>>
			<<include "Water drop code">>
		<</for>>
	<</link>>
	<br><br>
>>>>>>> a1017bcf
If you allow it to overpower you, prepare to be vored! However, this will be much more brutal than what may have occured on the previous layer. In this case you will almost certainly die after being eaten by a worm you can't fight off. It's reccomended you don't allow that to happen.
<</nobr>>

Use the following option only if you have specifically considered your inventory and made a plan of how to use what you have to take down a worm.
[[Use a combination of Relics not mentioned above you believe would be able to overpower one of the worms|Layer5 Ascend2]]


:: Layer5 Threat1 Ascend [layer5]
<<set $tempTime = 1>>\
<<include "GeneralTimeSetup">><<include "GeneralTimeStats">>\
<<set $timeL5T1 -= 8>>\
[img[setup.ImagePath+'Threats/mayflyscuttler.png']]

When you wake up in the morning, you hear an enormous amount of buzzing in the air, luckily you managed to stay out of the swarm when you woke up. They scarlet bugs produce a potent aphrodisiac venom, so if you choose to go out into the swarm, and succumb to the venom to participate in a day of sexual debauchery. On the other hand, you can stay in one of the ruins for the day and avoid the swarms altogether. Either choice will cost you one day.

[[Walk out into the swarm and enjoy the sexual festivities|Layer5 Mayfly Scuttler Sexual Activities][$returnPassage = "Layer5 Ascend2"]]

[[Hide out in the ruins for the day|Layer5 Ascend2]]
<<if $ownedRelics.some(e => e.name === "Breathless Exhale")>>
The radiant sun empowers your Breathless Exhale Relic, its energy pulsating within your grasp. You can sense the potential of the Relic, trembling with anticipation, ready to alter the wind's course and drive the insects away from you.

[[Summon a powerful gust to drive the swarm away from you|Layer5 Ascend2]]

<</if>>
Use the following option only if you have specifically considered your inventory and made a plan of how to use what you have to rid of these pests.
[[Use a combination of Relics not mentioned above you believe would be able to get rid of the swarm|Layer5 Ascend2]]

:: Layer5 Exit2 [layer5]
<<nobr>>
<<if $layerExit == 0>>
	<<set $layerExit = 1>>
	<<set $tempTime = 13>>
	<<include "GeneralTimeSetup">>
	<<set $layerExitTime=$tempTime>>
<</if>>

<<for $layerExitTime; $layerExitTime >0; $layerExitTime-->>

	<<set $tempTime = 1>>
	<<include "GeneralTimeStats">>

	<<if $timeL5T2 > 8>>

		<br>A rumbling in the ground disturbs your typical walk through the fifth layer. You know that it's a Dune Devouring Borer coming for you because of the water you've been carrrying, and now you need to be able to get away or defeat it.<br><br>

		[[Deal with the Dune Devouring Borer|Layer5 Threat2 Descend]]<br><br>

		<<break>>
	<</if>>

	<<if $timeL5T1 > 7>>
		<br>When you wake up in the morning, you hear an enormous amount of buzzing in the air, luckily you managed to stay out of the swarm when you woke up, but you'll need to decide what to do with the swarm today. <br><br>

		[[Deal with the Mayfly Scuttler|Layer5 Threat1 Descend]]<br><br>
		<<break>>
	<</if>>
<</for>>


<</nobr>>
<<if $layerExitTime == 0>>
/* 
<<nobr>>
<<set $timeL6T1 = 0>>
<<set $timeL6T2 = 0>>
<</nobr>>
*/
	You continue through the scorching desert for days on end, but the heat only seems to get more intense. But the smell is different, you catch a whiff of more exotic, meaty scents than the fragrance of the flowers of the fifth layer. As the ground begins to change from sand to a more organic texture, you know you're approaching the sixth layer.

	<<include "Curse Descriptions">>

	[[Descend to the sixth layer|Layer6 1]]

<</if>>


:: Layer5 Threat2 Descend [layer5]
<<set $timeL5T2 -= 9>>
[img[setup.ImagePath+'Threats/dunedevouringborer.png']]

How do you want to deal with the enormous worm approaching you?


<<nobr>>
<<if $ownedRelics.some(e => e.name === "Sunbeam") && $hiredCompanions.some(e => e.name === "Khemia")>>
	Khemia has enough expertise with a blade that if you give him the Sunbeam Relic he will be able to fight it off, but even he would be injured by fighting it, taking one day to recover.<br>
	[[Have Khemia fight it off with Sunbeam|Layer5 Exit2][$time += 1]]<br><br>
<</if>>
<<if $joyousSword && $hiredCompanions.some(e => e.name === "Khemia")>>
	The sword Joyous Sunder is a truly terrifying weapon in the hands of an expert like Khemia, allowing him to defeat a worm without even being injured himself.<br>
	[[Have Khemia fight it off with Joyous Sunder|Layer5 Exit2]]<br><br>
<</if>>
<<<<<<< HEAD
You can run away, but this requires sacrificing 10 days of water to distract the worm to give you a chance to get away.<br>
	/*[[Use 10 days of water as a distraction to get away|Layer5 Exit2][$items[0].count -= 10]]<br><br>*/
	<<link "Use 10 days of water as a distraction to get away" "Layer5 Exit2">>
		<<for _k=0; _k<10; _k++>>
			<<include "Water drop code">>
		<</for>>
	<</link>><br><br>
=======
You can run away, but this requires sacrificing 10 days of water to distract the worm to give you a chance to get away. You will drop the water based on your drinking water priority order, since that is what is most quickly accessible in this dangerous situation.<br>
	/*[[Use 10 days of water as a distraction to get away|Layer5 Hub][$items[0].count -= 10]]<br><br>*/
	<<link "Use 10 days of water as a distraction to get away" "Layer5 Exit2">>
		<<for _i=0; _i<10; _i++>>
			<<include "Water drop code">>
		<</for>>
	<</link>>
<br><br>
>>>>>>> a1017bcf
If you allow it to overpower you, prepare to be vored! However, this will be much more brutal than what may have occured on the previous layer. In this case you will almost certainly die after being eaten by a worm you can't fight off. It's reccomended you don't allow that to happen.
<</nobr>>

Use the following option only if you have specifically considered your inventory and made a plan of how to use what you have to take down a worm.
[[Use a combination of Relics not mentioned above you believe would be able to overpower one of the worms|Layer5 Exit2]]


:: Layer5 Threat1 Descend [layer5]
<<set $tempTime = 1>>\
<<include "GeneralTimeSetup">><<include "GeneralTimeStats">>\
<<set $timeL5T1 -= 8>>\
[img[setup.ImagePath+'Threats/mayflyscuttler.png']]

When you wake up in the morning, you hear an enormous amount of buzzing in the air, luckily you managed to stay out of the swarm when you woke up. They scarlet bugs produce a potent aphrodisiac venom, so if you choose to go out into the swarm, and succumb to the venom to participate in a day of sexual debauchery. On the other hand, you can stay in one of the ruins for the day and avoid the swarms altogether. Either choice will cost you one day.

[[Walk out into the swarm and enjoy the sexual festivities|Layer5 Mayfly Scuttler Sexual Activities][$returnPassage = "Layer5 Exit2"]]

[[Hide out in the ruins for the day|Layer5 Exit2]]
<<if $ownedRelics.some(e => e.name === "Breathless Exhale")>>
The radiant sun empowers your Breathless Exhale Relic, its energy pulsating within your grasp. You can sense the potential of the Relic, trembling with anticipation, ready to alter the wind's course and drive the insects away from you.

[[Summon a powerful gust to drive the swarm away from you|Layer5 Exit2]]

<</if>>
Use the following option only if you have specifically considered your inventory and made a plan of how to use what you have to rid of these pests.
[[Use a combination of Relics not mentioned above you believe would be able to get rid of the swarm|Layer5 Exit2]]

:: Escape Balloon L5 [layer5]
<<nobr>><<set $currentLayer = 5>><<if !isPlaying("layer5")>>
	<<masteraudio stop>><<audio "layer5" volume 0.2 play loop>>
<</if>><</nobr>>
As you float gently above the scorching dunes below, you notice that even up here in your balloon, you can feel the uncomfortable heat of this layer's climate. Luckily you won't need to endure it on a long hike through the sand here, instead you can enjoy a relaxing float up to the layer above.

[[Ascend to next layer|Escape Balloon L4][$corruption -= (50 - $corRed + (5 * Math.trunc($hexflame / 10))) ]]
[[Hover on this layer to take in a Curse|Layer5 Curses]]
[[Get off the balloon on this layer|Layer5 Hub][$escBalDepl=0]]


:: Layer5 Preview [image layer5]
As you bring the charm up to your eye and gaze deep into the red crystal, your vision fades and a new image comes clearly into view:

[img[setup.ImagePath+'Layer Intros/l5intro.png']]

@@.layerTitle;LAYER 5 - WINDSWEPT POTPOURI SANDS@@

You see yourself hiking over immense sand dunes while dry storms of brightly colored petals rage by. Suddenly the image shifts and you see the splendor that you could find on this layer.

[img[setup.ImagePath+'Clipped-Fin/Abyss Diver Page 6-relics.png']]

As an image of the wonders you might find on this layer starts to come into focus, an intense feeling of humility washes through you.

[img[setup.ImagePath+'Clipped-Fin/Abyss Diver Page 6-wonders.png']]

The mystical possibilities of the wonders fade from your view and you suddenly feel nauseous, as if a huge amount of miasma was suddenly sucked into your chest. You visualize the corruptions and Curses that may afflict you in the layer below.

[img[setup.ImagePath+'Clipped-Fin/Abyss Diver Page 6-curses.png']]

Finally the nauseous feeling passes but is replaced by a brief sense of terror as you get a glimpse of the threaths that await you on the layer

[img[setup.ImagePath+'Clipped-Fin/Abyss Diver Page 6-threats.png']]

Finally, the vision fades, leaving you standing once again where you were before, with only a brief sense of motion sickness as you orient yourself back to your physical body. As you look at the Gleam Dazer once again, you notice the Relic is cracked and broken.
<<nobr>>
<<if $ownedRelics.length==1>>
	<<set $temp=0>>
<<else>>
	<<for $i = 0; $i < $ownedRelics.length && !$endloop; $i++>>
		<<if $ownedRelics[$i].name=="Gleam Dazer" >>
			<<set $temp=$i>>
			<<set $endloop=false>>
		<</if>>
	<</for>>
<</if>>
<</nobr>>
[[Return|$previewReturn][$soldRelics.push($ownedRelics[$temp]), $ownedRelics.deleteAt($temp), $endloop=false]]

:: Layer5 notes [image layer5 noreturn]

Relics:

[img[setup.ImagePath+'Clipped-Fin/Abyss Diver Page 6-relics.png']]

Wonders:

[img[setup.ImagePath+'Clipped-Fin/Abyss Diver Page 6-wonders.png']]

Curses: 

[img[setup.ImagePath+'Clipped-Fin/Abyss Diver Page 6-curses.png']]

Threats: 

[img[setup.ImagePath+'Clipped-Fin/Abyss Diver Page 6-threats.png']]

<<back>>

:: Layer5Time
<<nobr>>
<<if $status.duration > 0>>
	<<set $status.duration -= 1>>
	<<else>>
	<<set $status.penalty = 0>>
<</if>>
<<set $tempTime = (Math.max((1+$SizeHandicap)*($tempTime - $timeRed + $status.penalty + (Math.trunc($hexflame / 10)) - $cool), 0))>>
<<set $timeL5 += $tempTime>>
<<if ($items[0].count + $items[3].count) > 10>>
	<<set $timeL5T2 += $tempTime>>
<</if>>
<<set $timeL5T1 += $tempTime>>
<<set $time += $tempTime>>
<<if $forageFood == 0>>
	<<set $items[1].count -= $tempTime>>
	<<else>>
	<<set $foodL5 += $tempTime>>
	<<if $abyssKnow == 0>>
		<<set $crumbleFluid += (5 * $tempTime)>>
		<<else>>
		<<set $crumbleFluid += $tempTime>>
	<</if>>
<</if>>
<<for $i = 0; $i < $tempTime; $i++>>
	<<if $forageWater == 0>>
		<<if $items[3].count > 0>>
			<<set $items[3].count -= 1>>
			<<set $items[2].count += 1>>
		<<else>>
			<<set $items[0].count -= 1>>
		<</if>>
	<<else>>
		<<set $waterL5 += 1>>
	<</if>>
	<<if $hexflame > 9>>
		<<set $hexflame -= 1>>
	<</if>>
<</for>>
<</nobr>>

:: Layer5 Camp

<<include 'CampCode'>>

[[Return to exploring the layer without waiting|Layer5 Hub]]<|MERGE_RESOLUTION|>--- conflicted
+++ resolved
@@ -128,22 +128,14 @@
 	The sword Joyous Sunder is a truly terrifying weapon in the hands of an expert like Khemia, allowing him to defeat a worm without even being injured himself.<br>
 	[[Have Khemia fight it off with Joyous Sunder|Layer5 Hub]]<br><br>
 <</if>>
-<<<<<<< HEAD
-You can run away, but this requires sacrificing 10 days of water to distract the worm to give you a chance to get away.<br>
-=======
 You can run away, but this requires sacrificing 10 days of water to distract the worm to give you a chance to get away. You will drop the water based on your drinking water priority order, since that is what is most quickly accessible in this dangerous situation.<br>
->>>>>>> a1017bcf
 	/*[[Use 10 days of water as a distraction to get away|Layer5 Hub][$items[0].count -= 10]]<br><br>*/
 	<<link "Use 10 days of water as a distraction to get away" "Layer5 Hub">>
 		<<for _k=0; _k<10; _k++>>
 			<<include "Water drop code">>
 		<</for>>
-<<<<<<< HEAD
-	<</link>><br><br>
-=======
 	<</link>>
 	<br><br>
->>>>>>> a1017bcf
 If you allow it to overpower you, prepare to be vored! However, this will be much more brutal than what may have occured on the previous layer. In this case you will almost certainly die after being eaten by a worm you can't fight off. It's reccomended you don't allow that to happen.
 <</nobr>>
 
@@ -1684,24 +1676,14 @@
 	The sword Joyous Sunder is a truly terrifying weapon in the hands of an expert like Khemia, allowing him to defeat a worm without even being injured himself.<br>
 	[[Have Khemia fight it off with Joyous Sunder|Layer5 Ascend2]]<br><br>
 <</if>>
-<<<<<<< HEAD
-You can run away, but this requires sacrificing 10 days of water to distract the worm to give you a chance to get away.<br>
-	/*[[Use 10 days of water as a distraction to get away|Layer5 Ascend2][$items[0].count -= 10]]<br><br>*/
+You can run away, but this requires sacrificing 10 days of water to distract the worm to give you a chance to get away. You will drop the water based on your drinking water priority order, since that is what is most quickly accessible in this dangerous situation.<br>
+	/*[[Use 10 days of water as a distraction to get away|Layer5 Layer5 Ascend2][$items[0].count -= 10]]<br><br>*/
 	<<link "Use 10 days of water as a distraction to get away" "Layer5 Ascend2">>
 		<<for _k=0; _k<10; _k++>>
 			<<include "Water drop code">>
 		<</for>>
-	<</link>><br><br>
-=======
-You can run away, but this requires sacrificing 10 days of water to distract the worm to give you a chance to get away. You will drop the water based on your drinking water priority order, since that is what is most quickly accessible in this dangerous situation.<br>
-	/*[[Use 10 days of water as a distraction to get away|Layer5 Hub][$items[0].count -= 10]]<br><br>*/
-	<<link "Use 10 days of water as a distraction to get away" "Layer5 Ascend2">>
-		<<for _i=0; _i<10; _i++>>
-			<<include "Water drop code">>
-		<</for>>
 	<</link>>
 	<br><br>
->>>>>>> a1017bcf
 If you allow it to overpower you, prepare to be vored! However, this will be much more brutal than what may have occured on the previous layer. In this case you will almost certainly die after being eaten by a worm you can't fight off. It's reccomended you don't allow that to happen.
 <</nobr>>
 
@@ -1794,24 +1776,14 @@
 	The sword Joyous Sunder is a truly terrifying weapon in the hands of an expert like Khemia, allowing him to defeat a worm without even being injured himself.<br>
 	[[Have Khemia fight it off with Joyous Sunder|Layer5 Exit2]]<br><br>
 <</if>>
-<<<<<<< HEAD
-You can run away, but this requires sacrificing 10 days of water to distract the worm to give you a chance to get away.<br>
+You can run away, but this requires sacrificing 10 days of water to distract the worm to give you a chance to get away. You will drop the water based on your drinking water priority order, since that is what is most quickly accessible in this dangerous situation.<br>
 	/*[[Use 10 days of water as a distraction to get away|Layer5 Exit2][$items[0].count -= 10]]<br><br>*/
 	<<link "Use 10 days of water as a distraction to get away" "Layer5 Exit2">>
 		<<for _k=0; _k<10; _k++>>
 			<<include "Water drop code">>
 		<</for>>
-	<</link>><br><br>
-=======
-You can run away, but this requires sacrificing 10 days of water to distract the worm to give you a chance to get away. You will drop the water based on your drinking water priority order, since that is what is most quickly accessible in this dangerous situation.<br>
-	/*[[Use 10 days of water as a distraction to get away|Layer5 Hub][$items[0].count -= 10]]<br><br>*/
-	<<link "Use 10 days of water as a distraction to get away" "Layer5 Exit2">>
-		<<for _i=0; _i<10; _i++>>
-			<<include "Water drop code">>
-		<</for>>
 	<</link>>
 <br><br>
->>>>>>> a1017bcf
 If you allow it to overpower you, prepare to be vored! However, this will be much more brutal than what may have occured on the previous layer. In this case you will almost certainly die after being eaten by a worm you can't fight off. It's reccomended you don't allow that to happen.
 <</nobr>>
 
